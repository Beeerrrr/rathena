// Copyright (c) Athena Dev Teams - Licensed under GNU GPL
// For more information, see LICENCE in the main folder

#include "../common/cbasetypes.h"
#include "../common/core.h" // get_svn_revision()
#include "../common/malloc.h"
#include "../common/nullpo.h"
#include "../common/random.h"
#include "../common/showmsg.h"
#include "../common/socket.h" // session[]
#include "../common/strlib.h" // safestrncpy()
#include "../common/timer.h"
#include "../common/utils.h"
#include "../common/mmo.h" //NAME_LENGTH

#include "atcommand.h" // get_atcommand_level()
#include "map.h"
#include "battle.h" // battle_config
#include "battleground.h"
#include "channel.h"
#include "chat.h"
#include "chrif.h"
#include "date.h" // is_day_of_*()
#include "duel.h"
#include "intif.h"
#include "homunculus.h"
#include "instance.h"
#include "mercenary.h"
#include "elemental.h"
#include "pet.h" // pet_unlocktarget()
#include "party.h" // party_search()
#include "storage.h"
#include "quest.h"

#include <stdlib.h>
#include <math.h>

int pc_split_atoui(char* str, unsigned int* val, char sep, int max);

#define PVP_CALCRANK_INTERVAL 1000	// PVP calculation interval
#define MAX_LEVEL_BASE_EXP 99999999 ///< Max Base EXP for player on Max Base Level
#define MAX_LEVEL_JOB_EXP 999999999 ///< Max Job EXP for player on Max Job Level

static unsigned int statp[MAX_LEVEL+1];
#if defined(RENEWAL_DROP) || defined(RENEWAL_EXP)
static unsigned int level_penalty[3][CLASS_MAX][MAX_LEVEL*2+1];
#endif

// h-files are for declarations, not for implementations... [Shinomori]
struct skill_tree_entry skill_tree[CLASS_COUNT][MAX_SKILL_TREE];
// timer for night.day implementation
int day_timer_tid = INVALID_TIMER;
int night_timer_tid = INVALID_TIMER;

struct eri *pc_sc_display_ers = NULL;
struct eri *pc_itemgrouphealrate_ers = NULL;
int pc_expiration_tid = INVALID_TIMER;

struct fame_list smith_fame_list[MAX_FAME_LIST];
struct fame_list chemist_fame_list[MAX_FAME_LIST];
struct fame_list taekwon_fame_list[MAX_FAME_LIST];

#define MOTD_LINE_SIZE 128
static char motd_text[MOTD_LINE_SIZE][CHAT_SIZE_MAX]; // Message of the day buffer [Valaris]

/**
 * Translation table from athena equip index to aegis bitmask
*/
unsigned int equip_bitmask[EQI_MAX] = {
	EQP_ACC_L,				// EQI_ACC_L
	EQP_ACC_R,				// EQI_ACC_R
	EQP_SHOES,				// EQI_SHOES
	EQP_GARMENT,			// EQI_GARMENT
	EQP_HEAD_LOW,			// EQI_HEAD_LOW
	EQP_HEAD_MID,			// EQI_HEAD_MID
	EQP_HEAD_TOP,			// EQI_HEAD_TOP
	EQP_ARMOR,				// EQI_ARMOR
	EQP_HAND_L,				// EQI_HAND_L
	EQP_HAND_R,				// EQI_HAND_R
	EQP_COSTUME_HEAD_TOP,	// EQI_COSTUME_HEAD_TOP
	EQP_COSTUME_HEAD_MID,	// EQI_COSTUME_HEAD_MID
	EQP_COSTUME_HEAD_LOW,	// EQI_COSTUME_HEAD_LOW
	EQP_COSTUME_GARMENT,	// EQI_COSTUME_GARMENT
	EQP_AMMO,				// EQI_AMMO
	EQP_SHADOW_ARMOR,		// EQI_SHADOW_ARMOR
	EQP_SHADOW_WEAPON,		// EQI_SHADOW_WEAPON
	EQP_SHADOW_SHIELD,		// EQI_SHADOW_SHIELD
	EQP_SHADOW_SHOES,		// EQI_SHADOW_SHOES
	EQP_SHADOW_ACC_R,		// EQI_SHADOW_ACC_R
	EQP_SHADOW_ACC_L		// EQI_SHADOW_ACC_L
};

//Links related info to the sd->hate_mob[]/sd->feel_map[] entries
const struct sg_data sg_info[MAX_PC_FEELHATE] = {
		{ SG_SUN_ANGER, SG_SUN_BLESS, SG_SUN_COMFORT, "PC_FEEL_SUN", "PC_HATE_MOB_SUN", is_day_of_sun },
		{ SG_MOON_ANGER, SG_MOON_BLESS, SG_MOON_COMFORT, "PC_FEEL_MOON", "PC_HATE_MOB_MOON", is_day_of_moon },
		{ SG_STAR_ANGER, SG_STAR_BLESS, SG_STAR_COMFORT, "PC_FEEL_STAR", "PC_HATE_MOB_STAR", is_day_of_star }
	};

/**
 * Item Cool Down Delay Saving
 * Struct item_cd is not a member of struct map_session_data
 * to keep cooldowns in memory between player log-ins.
 * All cooldowns are reset when server is restarted.
 **/
DBMap* itemcd_db = NULL; // char_id -> struct item_cd
struct item_cd {
	unsigned int tick[MAX_ITEMDELAYS]; //tick
	unsigned short nameid[MAX_ITEMDELAYS]; //item id
};

/**
* Converts a class to its array index for CLASS_COUNT defined arrays.
* Note that it does not do a validity check for speed purposes, where parsing
* player input make sure to use a pcdb_checkid first!
* @param class_
* @return Class Index
*/
int pc_class2idx(int class_) {
	if (class_ >= JOB_NOVICE_HIGH)
		return class_- JOB_NOVICE_HIGH+JOB_MAX_BASIC;
	return class_;
}

/**
* Get player's group ID
* @param sd
* @return Group ID
*/
inline int pc_get_group_id(struct map_session_data *sd) {
	return sd->group_id;
}

/** Get player's group Level
* @param sd
* @return Group Level
*/
inline int pc_get_group_level(struct map_session_data *sd) {
	return sd->group_level;
}

static int pc_invincible_timer(int tid, unsigned int tick, int id, intptr_t data)
{
	struct map_session_data *sd;

	if( (sd=(struct map_session_data *)map_id2sd(id)) == NULL || sd->bl.type!=BL_PC )
		return 1;

	if(sd->invincible_timer != tid){
		ShowError("invincible_timer %d != %d\n",sd->invincible_timer,tid);
		return 0;
	}
	sd->invincible_timer = INVALID_TIMER;
	skill_unit_move(&sd->bl,tick,1);

	return 0;
}

void pc_setinvincibletimer(struct map_session_data* sd, int val) {
	nullpo_retv(sd);

	if( sd->invincible_timer != INVALID_TIMER )
		delete_timer(sd->invincible_timer,pc_invincible_timer);
	sd->invincible_timer = add_timer(gettick()+val,pc_invincible_timer,sd->bl.id,0);
}

void pc_delinvincibletimer(struct map_session_data* sd)
{
	nullpo_retv(sd);

	if( sd->invincible_timer != INVALID_TIMER )
	{
		delete_timer(sd->invincible_timer,pc_invincible_timer);
		sd->invincible_timer = INVALID_TIMER;
		skill_unit_move(&sd->bl,gettick(),1);
	}
}

static int pc_spiritball_timer(int tid, unsigned int tick, int id, intptr_t data)
{
	struct map_session_data *sd;
	int i;

	if( (sd=(struct map_session_data *)map_id2sd(id)) == NULL || sd->bl.type!=BL_PC )
		return 1;

	if( sd->spiritball <= 0 )
	{
		ShowError("pc_spiritball_timer: %d spiritball's available. (aid=%d cid=%d tid=%d)\n", sd->spiritball, sd->status.account_id, sd->status.char_id, tid);
		sd->spiritball = 0;
		return 0;
	}

	ARR_FIND(0, sd->spiritball, i, sd->spirit_timer[i] == tid);
	if( i == sd->spiritball )
	{
		ShowError("pc_spiritball_timer: timer not found (aid=%d cid=%d tid=%d)\n", sd->status.account_id, sd->status.char_id, tid);
		return 0;
	}

	sd->spiritball--;
	if( i != sd->spiritball )
		memmove(sd->spirit_timer+i, sd->spirit_timer+i+1, (sd->spiritball-i)*sizeof(int));
	sd->spirit_timer[sd->spiritball] = INVALID_TIMER;

	clif_spiritball(&sd->bl);

	return 0;
}

/**
* Adds a spiritball to player for 'interval' ms
* @param sd
* @param interval
* @param max
*/
void pc_addspiritball(struct map_session_data *sd,int interval,int max)
{
	int tid;
	uint8 i;

	nullpo_retv(sd);

	if(max > MAX_SPIRITBALL)
		max = MAX_SPIRITBALL;
	if(sd->spiritball < 0)
		sd->spiritball = 0;

	if( sd->spiritball && sd->spiritball >= max )
	{
		if(sd->spirit_timer[0] != INVALID_TIMER)
			delete_timer(sd->spirit_timer[0],pc_spiritball_timer);
		sd->spiritball--;
		if( sd->spiritball != 0 )
			memmove(sd->spirit_timer+0, sd->spirit_timer+1, (sd->spiritball)*sizeof(int));
		sd->spirit_timer[sd->spiritball] = INVALID_TIMER;
	}

	tid = add_timer(gettick()+interval, pc_spiritball_timer, sd->bl.id, 0);
	ARR_FIND(0, sd->spiritball, i, sd->spirit_timer[i] == INVALID_TIMER || DIFF_TICK(get_timer(tid)->tick, get_timer(sd->spirit_timer[i])->tick) < 0);
	if( i != sd->spiritball )
		memmove(sd->spirit_timer+i+1, sd->spirit_timer+i, (sd->spiritball-i)*sizeof(int));
	sd->spirit_timer[i] = tid;
	sd->spiritball++;
	if( (sd->class_&MAPID_THIRDMASK) == MAPID_ROYAL_GUARD )
		clif_millenniumshield(&sd->bl,sd->spiritball);
	else
		clif_spiritball(&sd->bl);
}

/**
* Removes number of spiritball from player
* @param sd
* @param count
* @param type 1 = doesn't give client effect
*/
void pc_delspiritball(struct map_session_data *sd,int count,int type)
{
	uint8 i;

	nullpo_retv(sd);

	if(sd->spiritball <= 0) {
		sd->spiritball = 0;
		return;
	}

	if(count == 0)
		return;
	if(count > sd->spiritball)
		count = sd->spiritball;
	sd->spiritball -= count;
	if(count > MAX_SPIRITBALL)
		count = MAX_SPIRITBALL;

	for(i=0;i<count;i++) {
		if(sd->spirit_timer[i] != INVALID_TIMER) {
			delete_timer(sd->spirit_timer[i],pc_spiritball_timer);
			sd->spirit_timer[i] = INVALID_TIMER;
		}
	}
	for(i=count;i<MAX_SPIRITBALL;i++) {
		sd->spirit_timer[i-count] = sd->spirit_timer[i];
		sd->spirit_timer[i] = INVALID_TIMER;
	}

	if(!type) {
		if( (sd->class_&MAPID_THIRDMASK) == MAPID_ROYAL_GUARD )
			clif_millenniumshield(&sd->bl,sd->spiritball);
		else
			clif_spiritball(&sd->bl);
	}
}

static int pc_check_banding( struct block_list *bl, va_list ap ) {
	int *c, *b_sd;
	struct block_list *src;
	struct map_session_data *tsd;
	struct status_change *sc;

	nullpo_ret(bl);
	nullpo_ret(tsd = (struct map_session_data*)bl);
	nullpo_ret(src = va_arg(ap,struct block_list *));
	c = va_arg(ap,int *);
	b_sd = va_arg(ap, int *);

	if(pc_isdead(tsd))
		return 0;

	sc = status_get_sc(bl);

	if( sc && sc->data[SC_BANDING] )
	{
		b_sd[(*c)++] = tsd->bl.id;
		return 1;
	}

	return 0;
}

int pc_banding(struct map_session_data *sd, uint16 skill_lv) {
	int c;
	int b_sd[MAX_PARTY]; // In case of a full Royal Guard party.
	int i, j, hp, extra_hp = 0, tmp_qty = 0;
	int range = skill_get_splash(LG_BANDING,skill_lv);

	nullpo_ret(sd);

	c = 0;
	memset(b_sd, 0, sizeof(b_sd));
	i = party_foreachsamemap(pc_check_banding,sd,range,&sd->bl,&c,&b_sd);

	if( c < 1 ) //just recalc status no need to recalc hp
	{	// No more Royal Guards in Banding found.
		struct status_change *sc;
		if( (sc = status_get_sc(&sd->bl)) != NULL  && sc->data[SC_BANDING] )
		{
			sc->data[SC_BANDING]->val2 = 0; // Reset the counter
			status_calc_bl(&sd->bl, status_sc2scb_flag(SC_BANDING));
		}
		return 0;
	}

	//Add yourself
	hp = status_get_hp(&sd->bl);
	i++;

	// Get total HP of all Royal Guards in party.
	for( j = 0; j < i; j++ ){
		struct map_session_data *bsd = map_id2sd(b_sd[j]);
		if( bsd != NULL )
			hp += status_get_hp(&bsd->bl);
	}

	// Set average HP.
	hp = hp / i;

	// If a Royal Guard have full HP, give more HP to others that haven't full HP.
	for( j = 0; j < i; j++ )
	{
		int tmp_hp=0;
		struct map_session_data *bsd = map_id2sd(b_sd[j]);
		if( bsd != NULL && (tmp_hp = hp - status_get_max_hp(&bsd->bl)) > 0 ){
			extra_hp += tmp_hp;
			tmp_qty++;
		}
	}

	if( extra_hp > 0 && tmp_qty > 0 )
		hp += extra_hp / tmp_qty;

	for( j = 0; j < i; j++ ){
		struct map_session_data *bsd = map_id2sd(b_sd[j]);
		if( bsd != NULL )
		{
			struct status_change *sc;
			status_set_hp(&bsd->bl,hp,0);	// Set hp
			if( (sc = status_get_sc(&bsd->bl)) != NULL  && sc->data[SC_BANDING] )
			{
				sc->data[SC_BANDING]->val2 = c; // Set the counter. It doesn't count your self.
				status_calc_bl(&bsd->bl, status_sc2scb_flag(SC_BANDING));	// Set atk and def.
			}
		}
	}

	return c;
}

/**
* Increases a player's fame points and displays a notice to him
* @param sd Player
* @param count Fame point
*/
void pc_addfame(struct map_session_data *sd,int count)
{
	int ranktype=-1;
	nullpo_retv(sd);
	sd->status.fame += count;
	if(sd->status.fame > MAX_FAME)
		sd->status.fame = MAX_FAME;

	switch(sd->class_&MAPID_UPPERMASK){
		case MAPID_BLACKSMITH:	ranktype = 0; break;
		case MAPID_ALCHEMIST:	ranktype = 1; break;
		case MAPID_TAEKWON:		ranktype = 2; break;
	}

	clif_update_rankingpoint(sd,ranktype,count);
	chrif_updatefamelist(sd);
}

/**
 * Check whether a player ID is in the fame rankers list of its job, returns his/her position if so, 0 else
 * @param sd
 * @param job Job use enum e_mapid
 * @return Rank
 */
unsigned char pc_famerank(uint32 char_id, int job)
{
	uint8 i;

	switch(job){
		case MAPID_BLACKSMITH: // Blacksmith
		    for(i = 0; i < MAX_FAME_LIST; i++){
				if(smith_fame_list[i].id == char_id)
				    return i + 1;
			}
			break;
		case MAPID_ALCHEMIST: // Alchemist
			for(i = 0; i < MAX_FAME_LIST; i++){
				if(chemist_fame_list[i].id == char_id)
					return i + 1;
			}
			break;
		case MAPID_TAEKWON: // Taekwon
			for(i = 0; i < MAX_FAME_LIST; i++){
				if(taekwon_fame_list[i].id == char_id)
					return i + 1;
			}
			break;
	}

	return 0;
}

/**
* Restart player's HP & SP value
* @param sd
* @param type Restart type: 1 - Normal Resurection
*/
void pc_setrestartvalue(struct map_session_data *sd, char type) {
	struct status_data *status, *b_status;
	nullpo_retv(sd);

	b_status = &sd->base_status;
	status = &sd->battle_status;

	if (type&1) {	//Normal resurrection
		status->hp = 1; //Otherwise status_heal may fail if dead.
		status_heal(&sd->bl, b_status->hp, 0, 1);
		if( status->sp < b_status->sp )
			status_set_sp(&sd->bl, b_status->sp, 1);
	} else { //Just for saving on the char-server (with values as if respawned)
		sd->status.hp = b_status->hp;
		sd->status.sp = (status->sp < b_status->sp)?b_status->sp:status->sp;
	}
}

/*==========================================
	Rental System
 *------------------------------------------*/

/**
 * Ends a rental and removes the item/effect
 * @param tid: Tick ID
 * @param tick: Timer
 * @param id: Timer ID
 * @param data: Data
 * @return false - failure, true - success
 */
int pc_inventory_rental_end(int tid, unsigned int tick, int id, intptr_t data)
{
	struct map_session_data *sd = map_id2sd(id);

	if( sd == NULL )
		return 0;
	if( tid != sd->rental_timer ) {
		ShowError("pc_inventory_rental_end: invalid timer id.\n");
		return 0;
	}

	pc_inventory_rentals(sd);
	return 1;
}

/**
 * Removes the rental timer from the player
 * @param sd: Player data
 */
void pc_inventory_rental_clear(struct map_session_data *sd)
{
	if( sd->rental_timer != INVALID_TIMER ) {
		delete_timer(sd->rental_timer, pc_inventory_rental_end);
		sd->rental_timer = INVALID_TIMER;
	}
}

/**
 * Check for items in the player's inventory that are rental type
 * @param sd: Player data
 */
void pc_inventory_rentals(struct map_session_data *sd)
{
	int i, c = 0;
	unsigned int expire_tick, next_tick = UINT_MAX;

	for( i = 0; i < MAX_INVENTORY; i++ ) { // Check for Rentals on Inventory
		if( sd->inventory.u.items_inventory[i].nameid == 0 )
			continue; // Nothing here
		if( sd->inventory.u.items_inventory[i].expire_time == 0 )
			continue;
		if( sd->inventory.u.items_inventory[i].expire_time <= time(NULL) ) {
			if (sd->inventory_data[i]->unequip_script)
				run_script(sd->inventory_data[i]->unequip_script, 0, sd->bl.id, fake_nd->bl.id);
			clif_rental_expired(sd->fd, i, sd->inventory.u.items_inventory[i].nameid);
			pc_delitem(sd, i, sd->inventory.u.items_inventory[i].amount, 0, 0, LOG_TYPE_OTHER);
		} else {
			expire_tick = (unsigned int)(sd->inventory.u.items_inventory[i].expire_time - time(NULL)) * 1000;
			clif_rental_time(sd->fd, sd->inventory.u.items_inventory[i].nameid, (int)(expire_tick / 1000));
			next_tick = umin(expire_tick, next_tick);
			c++;
		}
	}

	if( c > 0 ) // min(next_tick,3600000) 1 hour each timer to keep announcing to the owner, and to avoid a but with rental time > 15 days
		sd->rental_timer = add_timer(gettick() + umin(next_tick,3600000), pc_inventory_rental_end, sd->bl.id, 0);
	else
		sd->rental_timer = INVALID_TIMER;
}

/**
 * Add a rental item to the player and adjusts the rental timer appropriately
 * @param sd: Player data
 * @param seconds: Rental time
 */
void pc_inventory_rental_add(struct map_session_data *sd, unsigned int seconds)
{
	unsigned int tick = seconds * 1000;

	if( sd == NULL )
		return;

	if( sd->rental_timer != INVALID_TIMER ) {
		const struct TimerData * td;

		td = get_timer(sd->rental_timer);
		if( DIFF_TICK(td->tick, gettick()) > tick ) { // Update Timer as this one ends first than the current one
			pc_inventory_rental_clear(sd);
			sd->rental_timer = add_timer(gettick() + tick, pc_inventory_rental_end, sd->bl.id, 0);
		}
	} else
		sd->rental_timer = add_timer(gettick() + umin(tick,3600000), pc_inventory_rental_end, sd->bl.id, 0);
}

/**
 * Determines if player can give / drop / trade / vend items
 */
bool pc_can_give_items(struct map_session_data *sd)
{
	return pc_has_permission(sd, PC_PERM_TRADE);
}

/**
 * Determines if player can give / drop / trade / vend bounded items
 */
bool pc_can_give_bounded_items(struct map_session_data *sd)
{
	return pc_has_permission(sd, PC_PERM_TRADE_BOUNDED);
}

/*==========================================
 * Prepares character for saving.
 * @param sd
 *------------------------------------------*/
void pc_makesavestatus(struct map_session_data *sd) {
	nullpo_retv(sd);

	if(!battle_config.save_clothcolor)
		sd->status.clothes_color = 0;

	// Since this is currently not officially released,
	// its best to have a forced option to not save body styles.
	if(!battle_config.save_body_style)
		sd->status.body = 0;

	//Only copy the Cart/Peco/Falcon options, the rest are handled via
	//status change load/saving. [Skotlex]
#ifdef NEW_CARTS
	sd->status.option = sd->sc.option&(OPTION_INVISIBLE|OPTION_FALCON|OPTION_RIDING|OPTION_DRAGON|OPTION_WUG|OPTION_WUGRIDER|OPTION_MADOGEAR);
#else
	sd->status.option = sd->sc.option&(OPTION_INVISIBLE|OPTION_CART|OPTION_FALCON|OPTION_RIDING|OPTION_DRAGON|OPTION_WUG|OPTION_WUGRIDER|OPTION_MADOGEAR);
#endif
	if (sd->sc.data[SC_JAILED]) { //When Jailed, do not move last point.
		if(pc_isdead(sd)){
			pc_setrestartvalue(sd, 0);
		} else {
			sd->status.hp = sd->battle_status.hp;
			sd->status.sp = sd->battle_status.sp;
		}
		sd->status.last_point.map = sd->mapindex;
		sd->status.last_point.x = sd->bl.x;
		sd->status.last_point.y = sd->bl.y;
		return;
	}

	if(pc_isdead(sd)) {
		pc_setrestartvalue(sd, 0);
		memcpy(&sd->status.last_point,&sd->status.save_point,sizeof(sd->status.last_point));
	} else {
		sd->status.hp = sd->battle_status.hp;
		sd->status.sp = sd->battle_status.sp;
		sd->status.last_point.map = sd->mapindex;
		sd->status.last_point.x = sd->bl.x;
		sd->status.last_point.y = sd->bl.y;
	}

	if(map[sd->bl.m].flag.nosave) {
		struct map_data *m=&map[sd->bl.m];
		if(m->save.map)
			memcpy(&sd->status.last_point,&m->save,sizeof(sd->status.last_point));
		else
			memcpy(&sd->status.last_point,&sd->status.save_point,sizeof(sd->status.last_point));
	}
}

/*==========================================
 * Off init ? Connection?
 *------------------------------------------*/
void pc_setnewpc(struct map_session_data *sd, uint32 account_id, uint32 char_id, int login_id1, unsigned int client_tick, int sex, int fd) {
	nullpo_retv(sd);

	sd->bl.id = account_id;
	sd->status.account_id = account_id;
	sd->status.char_id = char_id;
	sd->status.sex = sex;
	sd->login_id1 = login_id1;
	sd->login_id2 = 0; // at this point, we can not know the value :(
	sd->client_tick = client_tick;
	sd->state.active = 0; //to be set to 1 after player is fully authed and loaded.
	sd->bl.type = BL_PC;
	sd->canlog_tick = gettick();
	//Required to prevent homunculus copuing a base speed of 0.
	sd->battle_status.speed = sd->base_status.speed = DEFAULT_WALK_SPEED;
}

/**
* Get equip point for an equip
* @param sd
* @param n Equip index in inventory
*/
int pc_equippoint(struct map_session_data *sd,int n){
	int ep = 0;

	nullpo_ret(sd);

	if(!sd->inventory_data[n])
		return 0;

	if (!itemdb_isequip2(sd->inventory_data[n]))
		return 0; //Not equippable by players.

	ep = sd->inventory_data[n]->equip;
	if(sd->inventory_data[n]->look == W_DAGGER	||
		sd->inventory_data[n]->look == W_1HSWORD ||
		sd->inventory_data[n]->look == W_1HAXE) {
		if(ep == EQP_HAND_R && (pc_checkskill(sd,AS_LEFT) > 0 || (sd->class_&MAPID_UPPERMASK) == MAPID_ASSASSIN ||
			(sd->class_&MAPID_UPPERMASK) == MAPID_KAGEROUOBORO))//Kagerou and Oboro can dual wield daggers. [Rytech]
			return EQP_ARMS;
	}
	return ep;
}

/**
 * Fill inventory_data with struct *item_data through inventory (fill with struct *item)
 * @param sd : player session
 * @return 0 sucess, 1:invalid sd
 */
void pc_setinventorydata(struct map_session_data *sd)
{
	uint8 i;
	nullpo_retv(sd);

	for(i = 0; i < MAX_INVENTORY; i++) {
		unsigned short id = sd->inventory.u.items_inventory[i].nameid;
		sd->inventory_data[i] = id?itemdb_search(id):NULL;
	}
}

/**
* 'Calculates' weapon type
* @param sd : Player
*/
void pc_calcweapontype(struct map_session_data *sd)
{
	nullpo_retv(sd);

	// single-hand
	if(sd->weapontype2 == W_FIST) {
		sd->status.weapon = sd->weapontype1;
		return;
	}
	if(sd->weapontype1 == W_FIST) {
		sd->status.weapon = sd->weapontype2;
		return;
	}
	// dual-wield
	sd->status.weapon = 0;
	switch (sd->weapontype1){
	case W_DAGGER:
		switch (sd->weapontype2) {
		case W_DAGGER:  sd->status.weapon = W_DOUBLE_DD; break;
		case W_1HSWORD: sd->status.weapon = W_DOUBLE_DS; break;
		case W_1HAXE:   sd->status.weapon = W_DOUBLE_DA; break;
		}
		break;
	case W_1HSWORD:
		switch (sd->weapontype2) {
		case W_DAGGER:  sd->status.weapon = W_DOUBLE_DS; break;
		case W_1HSWORD: sd->status.weapon = W_DOUBLE_SS; break;
		case W_1HAXE:   sd->status.weapon = W_DOUBLE_SA; break;
		}
		break;
	case W_1HAXE:
		switch (sd->weapontype2) {
		case W_DAGGER:  sd->status.weapon = W_DOUBLE_DA; break;
		case W_1HSWORD: sd->status.weapon = W_DOUBLE_SA; break;
		case W_1HAXE:   sd->status.weapon = W_DOUBLE_AA; break;
		}
	}
	// unknown, default to right hand type
	if (!sd->status.weapon)
		sd->status.weapon = sd->weapontype1;
}

/**
* Set equip index
* @param sd : Player
*/
void pc_setequipindex(struct map_session_data *sd)
{
	uint16 i;

	nullpo_retv(sd);

	for (i = 0; i < EQI_MAX; i++)
		sd->equip_index[i] = -1;

	for (i = 0; i < MAX_INVENTORY; i++) {
		if (sd->inventory.u.items_inventory[i].nameid <= 0)
			continue;
		if (sd->inventory.u.items_inventory[i].equip) {
			uint8 j;
			for (j = 0; j < EQI_MAX; j++)
<<<<<<< HEAD
				if (sd->inventory.u.items_inventory[i].equip & equip_pos[j])
=======
				if (sd->status.inventory[i].equip & equip_bitmask[j])
>>>>>>> 48a4ee16
					sd->equip_index[j] = i;

			if (sd->inventory.u.items_inventory[i].equip & EQP_HAND_R) {
				if (sd->inventory_data[i])
					sd->weapontype1 = sd->inventory_data[i]->look;
				else
					sd->weapontype1 = 0;
			}

			if( sd->inventory.u.items_inventory[i].equip & EQP_HAND_L ) {
				if( sd->inventory_data[i] && sd->inventory_data[i]->type == IT_WEAPON )
					sd->weapontype2 = sd->inventory_data[i]->look;
				else
					sd->weapontype2 = 0;
			}
		}
	}
	pc_calcweapontype(sd);
}

//static int pc_isAllowedCardOn(struct map_session_data *sd,int s,int eqindex,int flag)
//{
//	int i;
//	struct item *item = &sd->inventory.u.items_inventory[eqindex];
//	struct item_data *data;
//
//	//Crafted/made/hatched items.
//	if (itemdb_isspecial(item->card[0]))
//		return 1;
//
//	/* scan for enchant armor gems */
//	if( item->card[MAX_SLOTS - 1] && s < MAX_SLOTS - 1 )
//		s = MAX_SLOTS - 1;
//
//	ARR_FIND( 0, s, i, item->card[i] && (data = itemdb_exists(item->card[i])) != NULL && data->flag.no_equip&flag );
//	return( i < s ) ? 0 : 1;
//}


/**
 * Check if an item is equiped by player
 * (Check if the itemid is equiped then search if that match the index in inventory (should be))
 * @param sd : player session
 * @param nameid : itemid
 * @return 1:yes, 0:no
 */
bool pc_isequipped(struct map_session_data *sd, unsigned short nameid)
{
	uint8 i;

	for( i = 0; i < EQI_MAX; i++ )
	{
		short index = sd->equip_index[i], j;
		if( index < 0 )
			continue;
		if( pc_is_same_equip_index((enum equip_index)i, sd->equip_index, index) )
			continue;
		if( !sd->inventory_data[index] ) 
			continue;
		if( sd->inventory_data[index]->nameid == nameid )
			return true;
		for( j = 0; j < sd->inventory_data[index]->slot; j++ ){
			if( sd->inventory.u.items_inventory[index].card[j] == nameid )
				return true;
		}
	}

	return false;
}

/**
 * Check adoption rules
 * @param p1_sd: Player 1
 * @param p2_sd: Player 2
 * @param b_sd: Player that will be adopted
 * @return ADOPT_ALLOWED - Sent message to Baby to accept or deny
 *         ADOPT_ALREADY_ADOPTED - Already adopted
 *         ADOPT_MARRIED_AND_PARTY - Need to be married and in the same party
 *         ADOPT_EQUIP_RINGS - Need wedding rings equipped
 *         ADOPT_NOT_NOVICE - Adoptee is not a Novice
 *         ADOPT_CHARACTER_NOT_FOUND - Parent or Baby not found
 *         ADOPT_MORE_CHILDREN - Cannot adopt more than 1 Baby (client message)
 *         ADOPT_LEVEL_70 - Parents need to be level 70+ (client message)
 *         ADOPT_MARRIED - Cannot adopt a married person (client message)
 */
enum adopt_responses pc_try_adopt(struct map_session_data *p1_sd, struct map_session_data *p2_sd, struct map_session_data *b_sd)
{
	if( !p1_sd || !p2_sd || !b_sd )
		return ADOPT_CHARACTER_NOT_FOUND;

	if( b_sd->status.father || b_sd->status.mother || b_sd->adopt_invite )
		return ADOPT_ALREADY_ADOPTED; // already adopted baby / in adopt request

	if( !p1_sd->status.partner_id || !p1_sd->status.party_id || p1_sd->status.party_id != b_sd->status.party_id )
		return ADOPT_MARRIED_AND_PARTY; // You need to be married and in party with baby to adopt

	if( p1_sd->status.partner_id != p2_sd->status.char_id || p2_sd->status.partner_id != p1_sd->status.char_id )
		return ADOPT_MARRIED_AND_PARTY; // Not married, wrong married

	if( p2_sd->status.party_id != p1_sd->status.party_id )
		return ADOPT_MARRIED_AND_PARTY; // Both parents need to be in the same party

	// Parents need to have their ring equipped
	if( !pc_isequipped(p1_sd, WEDDING_RING_M) && !pc_isequipped(p1_sd, WEDDING_RING_F) )
		return ADOPT_EQUIP_RINGS;

	if( !pc_isequipped(p2_sd, WEDDING_RING_M) && !pc_isequipped(p2_sd, WEDDING_RING_F) )
		return ADOPT_EQUIP_RINGS;

	// Already adopted a baby
	if( p1_sd->status.child || p2_sd->status.child ) {
		clif_Adopt_reply(p1_sd, ADOPT_REPLY_MORE_CHILDREN);
		return ADOPT_MORE_CHILDREN;
	}

	// Parents need at least lvl 70 to adopt
	if( p1_sd->status.base_level < 70 || p2_sd->status.base_level < 70 ) {
		clif_Adopt_reply(p1_sd, ADOPT_REPLY_LEVEL_70);
		return ADOPT_LEVEL_70;
	}

	if( b_sd->status.partner_id ) {
		clif_Adopt_reply(p1_sd, ADOPT_REPLY_MARRIED);
		return ADOPT_MARRIED;
	}

	if( !( ( b_sd->status.class_ >= JOB_NOVICE && b_sd->status.class_ <= JOB_THIEF ) || b_sd->status.class_ == JOB_SUPER_NOVICE || b_sd->status.class_ == JOB_SUPER_NOVICE_E ) )
		return ADOPT_NOT_NOVICE;

	return ADOPT_ALLOWED;
}

/*==========================================
 * Adoption Process
 *------------------------------------------*/
bool pc_adoption(struct map_session_data *p1_sd, struct map_session_data *p2_sd, struct map_session_data *b_sd)
{
	int job, joblevel;
	unsigned int jobexp;

	if( pc_try_adopt(p1_sd, p2_sd, b_sd) != ADOPT_ALLOWED )
		return false;

	// Preserve current job levels and progress
	joblevel = b_sd->status.job_level;
	jobexp = b_sd->status.job_exp;

	job = pc_mapid2jobid(b_sd->class_|JOBL_BABY, b_sd->status.sex);
	if( job != -1 && pc_jobchange(b_sd, job, 0) )
	{ // Success, proceed to configure parents and baby skills
		p1_sd->status.child = b_sd->status.char_id;
		p2_sd->status.child = b_sd->status.char_id;
		b_sd->status.father = p1_sd->status.char_id;
		b_sd->status.mother = p2_sd->status.char_id;

		// Restore progress
		b_sd->status.job_level = joblevel;
		clif_updatestatus(b_sd, SP_JOBLEVEL);
		b_sd->status.job_exp = jobexp;
		clif_updatestatus(b_sd, SP_JOBEXP);

		// Baby Skills
		pc_skill(b_sd, WE_BABY, 1, ADDSKILL_PERMANENT);
		pc_skill(b_sd, WE_CALLPARENT, 1, ADDSKILL_PERMANENT);

		// Parents Skills
		pc_skill(p1_sd, WE_CALLBABY, 1, ADDSKILL_PERMANENT);
		pc_skill(p2_sd, WE_CALLBABY, 1, ADDSKILL_PERMANENT);

		return true;
	}

	return false; // Job Change Fail
}
 
/*==========================================
 * Check if player can use/equip selected item. Used by pc_isUseitem and pc_isequip
   Returns:
		false : Cannot use/equip
		true  : Can use/equip
 * Credits:
		[Inkfish] for first idea
		[Haru] for third-classes extension
		[Cydh] finishing :D
 *------------------------------------------*/
static bool pc_isItemClass (struct map_session_data *sd, struct item_data* item) {
	while (1) {
		if (item->class_upper&ITEMJ_NORMAL && !(sd->class_&(JOBL_UPPER|JOBL_THIRD|JOBL_BABY)))	//normal classes (no upper, no baby, no third)
			break;
#ifndef RENEWAL
		//allow third classes to use trans. class items
		if (item->class_upper&ITEMJ_UPPER && sd->class_&(JOBL_UPPER|JOBL_THIRD))	//trans. classes
			break;
		//third-baby classes can use same item too
		if (item->class_upper&ITEMJ_BABY && sd->class_&JOBL_BABY)	//baby classes
			break;
		//don't need to decide specific rules for third-classes?
		//items for third classes can be used for all third classes
		if (item->class_upper&(ITEMJ_THIRD|ITEMJ_THIRD_TRANS|ITEMJ_THIRD_BABY) && sd->class_&JOBL_THIRD)
			break;
#else
		//trans. classes (exl. third-trans.)
		if (item->class_upper&ITEMJ_UPPER && sd->class_&JOBL_UPPER && !(sd->class_&JOBL_THIRD))
			break;
		//baby classes (exl. third-baby)
		if (item->class_upper&ITEMJ_BABY && sd->class_&JOBL_BABY && !(sd->class_&JOBL_THIRD))
			break;
		//third classes (exl. third-trans. and baby-third)
		if (item->class_upper&ITEMJ_THIRD && sd->class_&JOBL_THIRD && !(sd->class_&(JOBL_UPPER|JOBL_BABY)))
			break;
		//trans-third classes
		if (item->class_upper&ITEMJ_THIRD_TRANS && sd->class_&JOBL_THIRD && sd->class_&JOBL_UPPER)
			break;
		//third-baby classes
		if (item->class_upper&ITEMJ_THIRD_BABY && sd->class_&JOBL_THIRD && sd->class_&JOBL_BABY)
			break;
#endif
		return false;
	}
	return true;
}

/*=================================================
 * Checks if the player can equip the item at index n in inventory.
 * @param sd
 * @param n Item index in inventory
 * @return ITEM_EQUIP_ACK_OK(0) if can be equipped, or ITEM_EQUIP_ACK_FAIL(1)/ITEM_EQUIP_ACK_FAILLEVEL(2) if can't
 *------------------------------------------------*/
uint8 pc_isequip(struct map_session_data *sd,int n)
{
	struct item_data *item;

	nullpo_retr(ITEM_EQUIP_ACK_FAIL, sd);

	item = sd->inventory_data[n];

	if(pc_has_permission(sd, PC_PERM_USE_ALL_EQUIPMENT))
		return ITEM_EQUIP_ACK_OK;

	if(item == NULL)
		return ITEM_EQUIP_ACK_FAIL;
	if(item->elv && sd->status.base_level < (unsigned int)item->elv)
		return ITEM_EQUIP_ACK_FAILLEVEL;
	if(item->elvmax && sd->status.base_level > (unsigned int)item->elvmax)
		return ITEM_EQUIP_ACK_FAILLEVEL;
	if(item->sex != 2 && sd->status.sex != item->sex)
		return ITEM_EQUIP_ACK_FAIL;

	if (sd->sc.count) {
		if(item->equip & EQP_ARMS && item->type == IT_WEAPON && sd->sc.data[SC_STRIPWEAPON]) // Also works with left-hand weapons [DracoRPG]
			return ITEM_EQUIP_ACK_FAIL;
		if(item->equip & EQP_SHIELD && item->type == IT_ARMOR && sd->sc.data[SC_STRIPSHIELD])
			return ITEM_EQUIP_ACK_FAIL;
		if(item->equip & EQP_ARMOR && sd->sc.data[SC_STRIPARMOR])
			return ITEM_EQUIP_ACK_FAIL;
		if(item->equip & EQP_HEAD_TOP && sd->sc.data[SC_STRIPHELM])
			return ITEM_EQUIP_ACK_FAIL;
		if(item->equip & EQP_ACC && sd->sc.data[SC__STRIPACCESSORY])
			return ITEM_EQUIP_ACK_FAIL;
		if(item->equip && sd->sc.data[SC_KYOUGAKU])
			return ITEM_EQUIP_ACK_FAIL;

		if (sd->sc.data[SC_SPIRIT] && sd->sc.data[SC_SPIRIT]->val2 == SL_SUPERNOVICE) {
			//Spirit of Super Novice equip bonuses. [Skotlex]
			if (sd->status.base_level > 90 && item->equip & EQP_HELM)
				return ITEM_EQUIP_ACK_OK; //Can equip all helms

			if (sd->status.base_level > 96 && item->equip & EQP_ARMS && item->type == IT_WEAPON && item->wlv == 4)
				switch(item->look) { //In weapons, the look determines type of weapon.
					case W_DAGGER: //All level 4 - Daggers
					case W_1HSWORD: //All level 4 - 1H Swords
					case W_1HAXE: //All level 4 - 1H Axes
					case W_MACE: //All level 4 - 1H Maces
					case W_STAFF: //All level 4 - 1H Staves
					case W_2HSTAFF: //All level 4 - 2H Staves
						return ITEM_EQUIP_ACK_OK;
				}
		}
	}

	//fail to equip if item is restricted
	if (!battle_config.allow_equip_restricted_item && itemdb_isNoEquip(item, sd->bl.m))
		return ITEM_EQUIP_ACK_FAIL;

	//Not equipable by class. [Skotlex]
	if (!(1<<(sd->class_&MAPID_BASEMASK)&item->class_base[(sd->class_&JOBL_2_1)?1:((sd->class_&JOBL_2_2)?2:0)]))
		return ITEM_EQUIP_ACK_FAIL;
	
	if (!pc_isItemClass(sd,item))
		return ITEM_EQUIP_ACK_FAIL;

	return ITEM_EQUIP_ACK_OK;
}

/*==========================================
 * No problem with the session id
 * set the status that has been sent from char server
 *------------------------------------------*/
bool pc_authok(struct map_session_data *sd, uint32 login_id2, time_t expiration_time, int group_id, struct mmo_charstatus *st, bool changing_mapservers)
{
	int i;
	unsigned long tick = gettick();
	uint32 ip = session[sd->fd]->client_addr;

	sd->login_id2 = login_id2;
	sd->group_id = group_id;

	/* load user permissions */
	pc_group_pc_load(sd);

	memcpy(&sd->status, st, sizeof(*st));

	if (st->sex != sd->status.sex) {
		clif_authfail_fd(sd->fd, 0);
		return false;
	}

	//Set the map-server used job id. [Skotlex]
	i = pc_jobid2mapid(sd->status.class_);
	if (i == -1) { //Invalid class?
		ShowError("pc_authok: Invalid class %d for player %s (%d:%d). Class was changed to novice.\n", sd->status.class_, sd->status.name, sd->status.account_id, sd->status.char_id);
		sd->status.class_ = JOB_NOVICE;
		sd->class_ = MAPID_NOVICE;
	} else
		sd->class_ = i;

	// Checks and fixes to character status data, that are required
	// in case of configuration change or stuff, which cannot be
	// checked on char-server.
	sd->status.hair = cap_value(sd->status.hair,MIN_HAIR_STYLE,MAX_HAIR_STYLE);
	sd->status.hair_color = cap_value(sd->status.hair_color,MIN_HAIR_COLOR,MAX_HAIR_COLOR);
	sd->status.clothes_color = cap_value(sd->status.clothes_color,MIN_CLOTH_COLOR,MAX_CLOTH_COLOR);
	sd->status.body = cap_value(sd->status.body,MIN_BODY_STYLE,MAX_BODY_STYLE);

	//Initializations to null/0 unneeded since map_session_data was filled with 0 upon allocation.
	if (!sd->status.hp)
		pc_setdead(sd);
	sd->state.connect_new = 1;

	sd->followtimer = INVALID_TIMER; // [MouseJstr]
	sd->invincible_timer = INVALID_TIMER;
	sd->npc_timer_id = INVALID_TIMER;
	sd->pvp_timer = INVALID_TIMER;
	sd->expiration_tid = INVALID_TIMER;
	sd->autotrade_tid = INVALID_TIMER;

#ifdef SECURE_NPCTIMEOUT
	// Initialize to defaults/expected
	sd->npc_idle_timer = INVALID_TIMER;
	sd->npc_idle_tick = tick;
	sd->npc_idle_type = NPCT_INPUT;
	sd->state.ignoretimeout = false;
#endif

	sd->canuseitem_tick = tick;
	sd->canusecashfood_tick = tick;
	sd->canequip_tick = tick;
	sd->cantalk_tick = tick;
	sd->canskill_tick = tick;
	sd->cansendmail_tick = tick;
	sd->idletime = last_tick;

	for(i = 0; i < MAX_SPIRITBALL; i++)
		sd->spirit_timer[i] = INVALID_TIMER;
	for(i = 0; i < ARRAYLENGTH(sd->autobonus); i++)
		sd->autobonus[i].active = INVALID_TIMER;
	for(i = 0; i < ARRAYLENGTH(sd->autobonus2); i++)
		sd->autobonus2[i].active = INVALID_TIMER;
	for(i = 0; i < ARRAYLENGTH(sd->autobonus3); i++)
		sd->autobonus3[i].active = INVALID_TIMER;

	if (battle_config.item_auto_get)
		sd->state.autoloot = 10000;

	if (battle_config.disp_experience)
		sd->state.showexp = 1;
	if (battle_config.disp_zeny)
		sd->state.showzeny = 1;
#ifdef VIP_ENABLE
	if (!battle_config.vip_disp_rate)
		sd->disableshowrate = 1;
#endif

	if (!(battle_config.display_skill_fail&2))
		sd->state.showdelay = 1;

	pc_setequipindex(sd); // required at the moment, to complete auth_ok [lighta]

	if( sd->status.option&OPTION_INVISIBLE && !pc_can_use_command( sd, "hide", COMMAND_ATCOMMAND ) ){
		sd->status.option &= ~OPTION_INVISIBLE;
	}

	status_change_init(&sd->bl);

	sd->sc.option = sd->status.option; //This is the actual option used in battle.

	unit_dataset(&sd->bl);

	sd->guild_x = -1;
	sd->guild_y = -1;

	sd->delayed_damage = 0;

	// Event Timers
	for( i = 0; i < MAX_EVENTTIMER; i++ )
		sd->eventtimer[i] = INVALID_TIMER;
	// Rental Timer
	sd->rental_timer = INVALID_TIMER;

	for( i = 0; i < 3; i++ )
		sd->hate_mob[i] = -1;

	sd->quest_log = NULL;
	sd->num_quests = 0;
	sd->avail_quests = 0;
	sd->save_quest = false;
	sd->count_rewarp = 0;

	sd->regs.vars = i64db_alloc(DB_OPT_BASE);
	sd->regs.arrays = NULL;
	sd->vars_dirty = false;
	sd->vars_ok = false;
	sd->vars_received = 0x0;

	sd->qi_display = NULL;
	sd->qi_count = 0;

	//warp player
	if ((i=pc_setpos(sd,sd->status.last_point.map, sd->status.last_point.x, sd->status.last_point.y, CLR_OUTSIGHT)) != SETPOS_OK) {
		ShowError ("Last_point_map %s - id %d not found (error code %d)\n", mapindex_id2name(sd->status.last_point.map), sd->status.last_point.map, i);

		// try warping to a default map instead (church graveyard)
		if (pc_setpos(sd, mapindex_name2id(MAP_PRONTERA), 273, 354, CLR_OUTSIGHT) != SETPOS_OK) {
			// if we fail again
			clif_authfail_fd(sd->fd, 0);
			return false;
		}
	}

	clif_authok(sd);

	//Prevent S. Novices from getting the no-death bonus just yet. [Skotlex]
	sd->die_counter=-1;

	//display login notice
	ShowInfo("'"CL_WHITE"%s"CL_RESET"' logged in."
	         " (AID/CID: '"CL_WHITE"%d/%d"CL_RESET"',"
	         " Packet Ver: '"CL_WHITE"%d"CL_RESET"', IP: '"CL_WHITE"%d.%d.%d.%d"CL_RESET"',"
	         " Group '"CL_WHITE"%d"CL_RESET"').\n",
	         sd->status.name, sd->status.account_id, sd->status.char_id,
	         sd->packet_ver, CONVIP(ip), sd->group_id);
	// Send friends list
	clif_friendslist_send(sd);

	if( !changing_mapservers ) {

		if (battle_config.display_version == 1)
			pc_show_version(sd);

		// Message of the Day [Valaris]
		for(i=0; i < MOTD_LINE_SIZE && motd_text[i][0]; i++) {
			if (battle_config.motd_type)
				clif_disp_onlyself(sd,motd_text[i],strlen(motd_text[i]));
			else
				clif_displaymessage(sd->fd, motd_text[i]);
		}

		if (expiration_time != 0)
			sd->expiration_time = expiration_time;

		/**
		 * Fixes login-without-aura glitch (the screen won't blink at this point, don't worry :P)
		 **/
		clif_changemap(sd,sd->bl.m,sd->bl.x,sd->bl.y);
	}

	pc_validate_skill(sd);

	/* [Ind] */
	sd->sc_display = NULL;
	sd->sc_display_count = 0;

	// Player has not yet received the CashShop list
	sd->status.cashshop_sent = false;

	sd->last_addeditem_index = -1;
	
	sd->bonus_script.head = NULL;
	sd->bonus_script.count = 0;

	// Check EXP overflow, since in previous revision EXP on Max Level can be more than 'official' Max EXP
	if (pc_is_maxbaselv(sd) && sd->status.base_exp > MAX_LEVEL_BASE_EXP) {
		sd->status.base_exp = MAX_LEVEL_BASE_EXP;
		clif_updatestatus(sd, SP_BASEEXP);
	}
	if (pc_is_maxjoblv(sd) && sd->status.job_exp > MAX_LEVEL_JOB_EXP) {
		sd->status.job_exp = MAX_LEVEL_JOB_EXP;
		clif_updatestatus(sd, SP_JOBEXP);
	}

	// Request all registries (auth is considered completed whence they arrive)
	intif_request_registry(sd,7);
	return true;
}

/*==========================================
 * Closes a connection because it failed to be authenticated from the char server.
 *------------------------------------------*/
void pc_authfail(struct map_session_data *sd)
{
	clif_authfail_fd(sd->fd, 0);
	return;
}

/**
 * Player register a bl as hatred
 * @param sd : player session
 * @param pos : hate position [0;2]
 * @param bl : target bl
 * @return false:failed, true:success
 */
bool pc_set_hate_mob(struct map_session_data *sd, int pos, struct block_list *bl)
{
	int class_;
	if (!sd || !bl || pos < 0 || pos > 2)
		return false;
	if (sd->hate_mob[pos] != -1)
	{	//Can't change hate targets.
		clif_hate_info(sd, pos, sd->hate_mob[pos], 0); //Display current
		return false;
	}

	class_ = status_get_class(bl);
	if (!pcdb_checkid(class_)) {
		unsigned int max_hp = status_get_max_hp(bl);
		if ((pos == 1 && max_hp < 6000) || (pos == 2 && max_hp < 20000))
			return false;
		if (pos != status_get_size(bl))
			return false; //Wrong size
	}
	sd->hate_mob[pos] = class_;
	pc_setglobalreg(sd, add_str(sg_info[pos].hate_var), class_+1);
	clif_hate_info(sd, pos, class_, 1);
	return true;
}

/*==========================================
 * Invoked once after the char/account/account2 registry variables are received. [Skotlex]
 * We didn't receive item information at this point so DO NOT attempt to do item operations here.
 * See intif_parse_StorageReceived() for item operations [lighta]
 *------------------------------------------*/
void pc_reg_received(struct map_session_data *sd)
{
	uint8 i;

	sd->vars_ok = true;

	sd->change_level_2nd = pc_readglobalreg(sd, add_str("jobchange_level"));
	sd->change_level_3rd = pc_readglobalreg(sd, add_str("jobchange_level_3rd"));
	sd->die_counter = pc_readglobalreg(sd, add_str("PC_DIE_COUNTER"));

	sd->langtype = pc_readaccountreg(sd, add_str("#langtype"));
	if (msg_checklangtype(sd->langtype,true) < 0)
		sd->langtype = 0; //invalid langtype reset to default

	// Cash shop
	sd->cashPoints = pc_readaccountreg(sd, add_str("#CASHPOINTS"));
	sd->kafraPoints = pc_readaccountreg(sd, add_str("#KAFRAPOINTS"));

	// Cooking Exp
	sd->cook_mastery = pc_readglobalreg(sd, add_str("COOK_MASTERY"));

	if( (sd->class_&MAPID_BASEMASK) == MAPID_TAEKWON )
	{ // Better check for class rather than skill to prevent "skill resets" from unsetting this
		sd->mission_mobid = pc_readglobalreg(sd, add_str("TK_MISSION_ID"));
		sd->mission_count = pc_readglobalreg(sd, add_str("TK_MISSION_COUNT"));
	}

	if (battle_config.feature_banking)
		sd->bank_vault = pc_readreg2(sd, BANK_VAULT_VAR);

	if (battle_config.feature_roulette) {
		sd->roulette_point.bronze = pc_readreg2(sd, ROULETTE_BRONZE_VAR);
		sd->roulette_point.silver = pc_readreg2(sd, ROULETTE_SILVER_VAR);
		sd->roulette_point.gold = pc_readreg2(sd, ROULETTE_GOLD_VAR);
	}
	sd->roulette.prizeIdx = -1;

	//SG map and mob read [Komurka]
	for(i=0;i<MAX_PC_FEELHATE;i++) { //for now - someone need to make reading from txt/sql
		uint16 j;

		if ((j = pc_readglobalreg(sd, add_str(sg_info[i].feel_var))) != 0) {
			sd->feel_map[i].index = j;
			sd->feel_map[i].m = map_mapindex2mapid(j);
		} else {
			sd->feel_map[i].index = 0;
			sd->feel_map[i].m = -1;
		}
		sd->hate_mob[i] = pc_readglobalreg(sd, add_str(sg_info[i].hate_var))-1;
	}

	if ((i = pc_checkskill(sd,RG_PLAGIARISM)) > 0) {
		unsigned short skid = pc_readglobalreg(sd, add_str(SKILL_VAR_PLAGIARISM));
		sd->cloneskill_idx = skill_get_index(skid);
		if (sd->cloneskill_idx > 0) {
			sd->status.skill[sd->cloneskill_idx].id = skid;
			sd->status.skill[sd->cloneskill_idx].lv = pc_readglobalreg(sd, add_str(SKILL_VAR_PLAGIARISM_LV));
			if (sd->status.skill[sd->cloneskill_idx].lv > i)
				sd->status.skill[sd->cloneskill_idx].lv = i;
			sd->status.skill[sd->cloneskill_idx].flag = SKILL_FLAG_PLAGIARIZED;
		}
	}
	if ((i = pc_checkskill(sd,SC_REPRODUCE)) > 0) {
		unsigned short skid = pc_readglobalreg(sd, add_str(SKILL_VAR_REPRODUCE));
		sd->reproduceskill_idx = skill_get_index(skid);
		if (sd->reproduceskill_idx > 0) {
			sd->status.skill[sd->reproduceskill_idx].id = skid;
			sd->status.skill[sd->reproduceskill_idx].lv = pc_readglobalreg(sd, add_str(SKILL_VAR_REPRODUCE_LV));
			if (i < sd->status.skill[sd->reproduceskill_idx].lv)
				sd->status.skill[sd->reproduceskill_idx].lv = i;
			sd->status.skill[sd->reproduceskill_idx].flag = SKILL_FLAG_PLAGIARIZED;
		}
	}
	//Weird... maybe registries were reloaded?
	if (sd->state.active)
		return;
	sd->state.active = 1;

	if (sd->status.party_id)
		party_member_joined(sd);
	if (sd->status.guild_id)
		guild_member_joined(sd);

	// pet
	if (sd->status.pet_id > 0)
		intif_request_petdata(sd->status.account_id, sd->status.char_id, sd->status.pet_id);

	// Homunculus [albator]
	if( sd->status.hom_id > 0 )
		intif_homunculus_requestload(sd->status.account_id, sd->status.hom_id);
	if( sd->status.mer_id > 0 )
		intif_mercenary_request(sd->status.mer_id, sd->status.char_id);
	if( sd->status.ele_id > 0 )
		intif_elemental_request(sd->status.ele_id, sd->status.char_id);

	map_addiddb(&sd->bl);
	map_delnickdb(sd->status.char_id, sd->status.name);
	if (!chrif_auth_finished(sd))
		ShowError("pc_reg_received: Failed to properly remove player %d:%d from logging db!\n", sd->status.account_id, sd->status.char_id);

	pc_load_combo(sd);

	status_calc_pc(sd, (enum e_status_calc_opt)(SCO_FIRST|SCO_FORCE));
	chrif_scdata_request(sd->status.account_id, sd->status.char_id);
	chrif_skillcooldown_request(sd->status.account_id, sd->status.char_id);
	chrif_bsdata_request(sd->status.char_id);
	sd->storage_size = MIN_STORAGE; //default to min
#ifdef VIP_ENABLE
	sd->vip.time = 0;
	sd->vip.enabled = 0;
	chrif_req_login_operation(sd->status.account_id, sd->status.name, CHRIF_OP_LOGIN_VIP, 0, 1, 0);  // request VIP informations
#endif
	intif_Mail_requestinbox(sd->status.char_id, 0); // MAIL SYSTEM - Request Mail Inbox
	intif_request_questlog(sd);

	if (sd->state.connect_new == 0 && sd->fd) { //Character already loaded map! Gotta trigger LoadEndAck manually.
		sd->state.connect_new = 1;
		clif_parse_LoadEndAck(sd->fd, sd);
	}

	if( sd->sc.option&OPTION_INVISIBLE ) {
		sd->vd.class_ = INVISIBLE_CLASS;
		clif_displaymessage( sd->fd, msg_txt( sd, 11 ) ); // Invisible: On
		// decrement the number of pvp players on the map
		map[sd->bl.m].users_pvp--;

		if( map[sd->bl.m].flag.pvp && !map[sd->bl.m].flag.pvp_nocalcrank && sd->pvp_timer != INVALID_TIMER ){
			// unregister the player for ranking
			delete_timer( sd->pvp_timer, pc_calc_pvprank_timer );
			sd->pvp_timer = INVALID_TIMER;
		}

		clif_changeoption( &sd->bl );
	}

	intif_storage_request(sd,TABLE_STORAGE); // Request storage data
	intif_storage_request(sd,TABLE_CART); // Request cart data
	intif_storage_request(sd,TABLE_INVENTORY); // Request inventory data
}

static int pc_calc_skillpoint(struct map_session_data* sd)
{
	uint16 i, skill_point = 0;

	nullpo_ret(sd);

	for(i = 1; i < MAX_SKILL; i++) {
		if( sd->status.skill[i].id && sd->status.skill[i].lv > 0) {
			uint16 inf2 = skill_get_inf2(sd->status.skill[i].id);
			if ((!(inf2&INF2_QUEST_SKILL) || battle_config.quest_skill_learn) &&
				!(inf2&(INF2_WEDDING_SKILL|INF2_SPIRIT_SKILL)) //Do not count wedding/link skills. [Skotlex]
				)
			{
				if(sd->status.skill[i].flag == SKILL_FLAG_PERMANENT)
					skill_point += sd->status.skill[i].lv;
				else if(sd->status.skill[i].flag >= SKILL_FLAG_REPLACED_LV_0)
					skill_point += (sd->status.skill[i].flag - SKILL_FLAG_REPLACED_LV_0);
			}
		}
	}

	return skill_point;
}

static bool pc_grant_allskills(struct map_session_data *sd, bool addlv) {
	uint16 i = 0;

	if (!sd || !pc_has_permission(sd, PC_PERM_ALL_SKILL) || !SKILL_MAX_DB())
		return false;

	/**
	* Dummy skills must NOT be added here otherwise they'll be displayed in the,
	* skill tree and since they have no icons they'll give resource errors
	* Get ALL skills except npc/guild ones. [Skotlex]
	* Don't add SG_DEVIL [Komurka] and MO_TRIPLEATTACK and RG_SNATCHER [ultramage]
	**/
	for( i = 0; i < MAX_SKILL; i++ ) {
		uint16 skill_id = skill_idx2id(i);
		if (!skill_id || (skill_get_inf2(skill_id)&(INF2_NPC_SKILL|INF2_GUILD_SKILL)))
			continue;
		switch (skill_id) {
			case SM_SELFPROVOKE:
			case AB_DUPLELIGHT_MELEE:
			case AB_DUPLELIGHT_MAGIC:
			case WL_CHAINLIGHTNING_ATK:
			case WL_TETRAVORTEX_FIRE:
			case WL_TETRAVORTEX_WATER:
			case WL_TETRAVORTEX_WIND:
			case WL_TETRAVORTEX_GROUND:
			case WL_SUMMON_ATK_FIRE:
			case WL_SUMMON_ATK_WIND:
			case WL_SUMMON_ATK_WATER:
			case WL_SUMMON_ATK_GROUND:
			case LG_OVERBRAND_BRANDISH:
			case LG_OVERBRAND_PLUSATK:
			case WM_SEVERE_RAINSTORM_MELEE:
			case RL_R_TRIP_PLUSATK:
			case SG_DEVIL:
			case MO_TRIPLEATTACK:
			case RG_SNATCHER:
				continue;
			default:
				{
					uint8 lv = (uint8)skill_get_max(skill_id);
					if (lv > 0) {
						sd->status.skill[i].id = skill_id;
						if (addlv)
							sd->status.skill[i].lv = lv;
					}
				}
				break;
		}
	}
	return true;
}

/*==========================================
 * Calculation of skill level.
 * @param sd
 *------------------------------------------*/
void pc_calc_skilltree(struct map_session_data *sd)
{
	int i, flag;
	int c = 0;

	nullpo_retv(sd);
	i = pc_calc_skilltree_normalize_job(sd);
	c = pc_mapid2jobid(i, sd->status.sex);
	if( c == -1 )
	{ //Unable to normalize job??
		ShowError("pc_calc_skilltree: Unable to normalize job %d for character %s (%d:%d)\n", i, sd->status.name, sd->status.account_id, sd->status.char_id);
		return;
	}
	c = pc_class2idx(c);

	for( i = 0; i < MAX_SKILL; i++ ) {
		if( sd->status.skill[i].flag != SKILL_FLAG_PLAGIARIZED && sd->status.skill[i].flag != SKILL_FLAG_PERM_GRANTED ) //Don't touch these
			sd->status.skill[i].id = 0; //First clear skills.
		/* permanent skills that must be re-checked */
		if( sd->status.skill[i].flag == SKILL_FLAG_PERM_GRANTED ) {
			uint16 sk_id = skill_idx2id(i);
			if (!sk_id) {
				sd->status.skill[i].id = 0;
				sd->status.skill[i].lv = 0;
				sd->status.skill[i].flag = SKILL_FLAG_PERMANENT;
				continue;
			}
			switch (sk_id) {
				case NV_TRICKDEAD:
					if( (sd->class_&MAPID_UPPERMASK) != MAPID_NOVICE ) {
						sd->status.skill[i].id = 0;
						sd->status.skill[i].lv = 0;
						sd->status.skill[i].flag = SKILL_FLAG_PERMANENT;
					}
					break;
			}
		}
	}

	for( i = 0; i < MAX_SKILL; i++ ) {
		uint16 skill_id = 0;

		// Restore original level of skills after deleting earned skills.
		if( sd->status.skill[i].flag != SKILL_FLAG_PERMANENT && sd->status.skill[i].flag != SKILL_FLAG_PERM_GRANTED && sd->status.skill[i].flag != SKILL_FLAG_PLAGIARIZED ) {
			sd->status.skill[i].lv = (sd->status.skill[i].flag == SKILL_FLAG_TEMPORARY) ? 0 : sd->status.skill[i].flag - SKILL_FLAG_REPLACED_LV_0;
			sd->status.skill[i].flag = SKILL_FLAG_PERMANENT;
		}

		//Enable Bard/Dancer spirit linked skills.
		if (!(skill_id = skill_idx2id(i)) || skill_id < DC_HUMMING || skill_id > DC_SERVICEFORYOU)
			continue;

		if( &sd->sc && sd->sc.count && sd->sc.data[SC_SPIRIT] && sd->sc.data[SC_SPIRIT]->val2 == SL_BARDDANCER ) {
			//Link Dancer skills to bard.
			if( sd->status.sex ) {
				if( sd->status.skill[i-8].lv < 10 )
					continue;
				sd->status.skill[i].id = skill_id;
				sd->status.skill[i].lv = sd->status.skill[i-8].lv; // Set the level to the same as the linking skill
				sd->status.skill[i].flag = SKILL_FLAG_TEMPORARY; // Tag it as a non-savable, non-uppable, bonus skill
			}
			//Link Bard skills to dancer.
			else {
				if( sd->status.skill[i].lv < 10 )
					continue;
				sd->status.skill[i-8].id = skill_id - 8;
				sd->status.skill[i-8].lv = sd->status.skill[i].lv; // Set the level to the same as the linking skill
				sd->status.skill[i-8].flag = SKILL_FLAG_TEMPORARY; // Tag it as a non-savable, non-uppable, bonus skill
			}
		}
	}

	// Removes Taekwon Ranker skill bonus
	if ((sd->class_&MAPID_UPPERMASK) != MAPID_TAEKWON) {
		uint16 c_ = pc_class2idx(JOB_TAEKWON);

		for (i = 0; i < MAX_SKILL_TREE; i++) {
			uint16 sk_id = skill_tree[c_][i].id;
			uint16 sk_idx = 0;

			if (!sk_id || !(sk_idx = skill_get_index(skill_tree[c_][i].id)))
				continue;

			if (sd->status.skill[sk_idx].flag != SKILL_FLAG_PLAGIARIZED && sd->status.skill[sk_idx].flag != SKILL_FLAG_PERM_GRANTED) {
				if (sk_id == NV_BASIC || sk_id == NV_FIRSTAID || sk_id == WE_CALLBABY)
					continue;
				sd->status.skill[sk_idx].id = 0;
			}
		}
	}

	// Grant all skills
	pc_grant_allskills(sd, false);

	do {
		uint16 skid = 0;

		flag = 0;
		for (i = 0; i < MAX_SKILL_TREE && (skid = skill_tree[c][i].id) > 0; i++) {
			bool fail = false;
			uint16 sk_idx = skill_get_index(skid);

			if (sd->status.skill[sk_idx].id)
				continue; //Skill already known.

			if (!battle_config.skillfree) {
				uint8 j;

				// Checking required skills
				for(j = 0; j < MAX_PC_SKILL_REQUIRE; j++) {
					uint16 sk_need_id = skill_tree[c][i].need[j].id;
					uint16 sk_need_idx = 0;

					if (sk_need_id && (sk_need_idx = skill_get_index(sk_need_id))) {
						short sk_need = sk_need_id;

						if (sd->status.skill[sk_need_idx].id == 0 || sd->status.skill[sk_need_idx].flag == SKILL_FLAG_TEMPORARY || sd->status.skill[sk_need_idx].flag == SKILL_FLAG_PLAGIARIZED)
							sk_need = 0; //Not learned.
						else if (sd->status.skill[sk_need_idx].flag >= SKILL_FLAG_REPLACED_LV_0) //Real learned level
							sk_need = sd->status.skill[sk_need_idx].flag - SKILL_FLAG_REPLACED_LV_0;
						else
							sk_need = pc_checkskill(sd,sk_need_id);

						if (sk_need < skill_tree[c][i].need[j].lv) {
							fail = true;
							break;
						}
					}
				}

				if (sd->status.job_level < skill_tree[c][i].joblv) { //We need to get the actual class in this case
					int class_ = pc_mapid2jobid(sd->class_, sd->status.sex);
					class_ = pc_class2idx(class_);
					if (class_ == c || (class_ != c && sd->status.job_level < skill_tree[class_][i].joblv))
						fail = true; // job level requirement wasn't satisfied
				}
			}

			if (!fail) {
				int inf2 = skill_get_inf2(skid);

				if (!sd->status.skill[sk_idx].lv && (
					(inf2&INF2_QUEST_SKILL && !battle_config.quest_skill_learn) ||
					inf2&INF2_WEDDING_SKILL ||
					(inf2&INF2_SPIRIT_SKILL && !sd->sc.data[SC_SPIRIT])
				))
					continue; //Cannot be learned via normal means. Note this check DOES allows raising already known skills.

				sd->status.skill[sk_idx].id = skid;

				if(inf2&INF2_SPIRIT_SKILL) { //Spirit skills cannot be learned, they will only show up on your tree when you get buffed.
					sd->status.skill[sk_idx].lv = 1; // need to manually specify a skill level
					sd->status.skill[sk_idx].flag = SKILL_FLAG_TEMPORARY; //So it is not saved, and tagged as a "bonus" skill.
				}
				flag = 1; // skill list has changed, perform another pass
			}
		}
	} while(flag);

	if( c > 0 && sd->status.skill_point == 0 && pc_is_taekwon_ranker(sd) ) {
		unsigned short skid = 0;
		/* Taekwon Ranker Bonus Skill Tree
		============================================
		- Grant All Taekwon Tree, but only as Bonus Skills in case they drop from ranking.
		- (c > 0) to avoid grant Novice Skill Tree in case of Skill Reset (need more logic)
		- (sd->status.skill_point == 0) to wait until all skill points are assigned to avoid problems with Job Change quest. */

		for( i = 0; i < MAX_SKILL_TREE && (skid = skill_tree[c][i].id) > 0; i++ ) {
			uint16 sk_idx = 0;
			if (!(sk_idx = skill_get_index(skid)))
				continue;
			if( (skill_get_inf2(skid)&(INF2_QUEST_SKILL|INF2_WEDDING_SKILL)) )
				continue; //Do not include Quest/Wedding skills.
			if( sd->status.skill[sk_idx].id == 0 ) {
				sd->status.skill[sk_idx].id = skid;
				sd->status.skill[sk_idx].flag = SKILL_FLAG_TEMPORARY; // So it is not saved, and tagged as a "bonus" skill.
			} else if( skid != NV_BASIC )
				sd->status.skill[sk_idx].flag = SKILL_FLAG_REPLACED_LV_0 + sd->status.skill[sk_idx].lv; // Remember original level
			sd->status.skill[sk_idx].lv = skill_tree_get_max(skid, sd->status.class_);
		}
	}
}

//Checks if you can learn a new skill after having leveled up a skill.
static void pc_check_skilltree(struct map_session_data *sd)
{
	int i, flag = 0;
	int c = 0;

	if (battle_config.skillfree)
		return; //Function serves no purpose if this is set

	i = pc_calc_skilltree_normalize_job(sd);
	c = pc_mapid2jobid(i, sd->status.sex);
	if (c == -1) { //Unable to normalize job??
		ShowError("pc_check_skilltree: Unable to normalize job %d for character %s (%d:%d)\n", i, sd->status.name, sd->status.account_id, sd->status.char_id);
		return;
	}
	c = pc_class2idx(c);

	do {
		uint16 skid = 0;

		flag = 0;
		for (i = 0; i < MAX_SKILL_TREE && (skid = skill_tree[c][i].id) > 0; i++ ) {
			uint16 sk_idx = skill_get_index(skid);
			bool fail = false;
			uint8 j = 0;

			if (sd->status.skill[sk_idx].id) //Already learned
				continue;

			// Checking required skills
			for (j = 0; j < MAX_PC_SKILL_REQUIRE; j++) {
				uint16 sk_need_id = skill_tree[c][i].need[j].id;
				uint16 sk_need_idx = 0;

				if (sk_need_id && (sk_need_idx = skill_get_index(sk_need_id))) {
					short sk_need = sk_need_id;

					if (sd->status.skill[sk_need_idx].id == 0 || sd->status.skill[sk_need_idx].flag == SKILL_FLAG_TEMPORARY || sd->status.skill[sk_need_idx].flag == SKILL_FLAG_PLAGIARIZED)
						sk_need = 0; //Not learned.
					else if (sd->status.skill[sk_need_idx].flag >= SKILL_FLAG_REPLACED_LV_0) //Real lerned level
						sk_need = sd->status.skill[sk_need_idx].flag - SKILL_FLAG_REPLACED_LV_0;
					else
						sk_need = pc_checkskill(sd,sk_need_id);

					if (sk_need < skill_tree[c][i].need[j].lv) {
						fail = true;
						break;
					}
				}
			}

			if( fail )
				continue;
			if( sd->status.job_level < skill_tree[c][i].joblv )
				continue;

			j = skill_get_inf2(skid);
			if( !sd->status.skill[sk_idx].lv && (
				(j&INF2_QUEST_SKILL && !battle_config.quest_skill_learn) ||
				j&INF2_WEDDING_SKILL ||
				(j&INF2_SPIRIT_SKILL && !sd->sc.data[SC_SPIRIT])
			) )
				continue; //Cannot be learned via normal means.

			sd->status.skill[sk_idx].id = skid;
			flag = 1;
		}
	} while(flag);
}

// Make sure all the skills are in the correct condition
// before persisting to the backend.. [MouseJstr]
void pc_clean_skilltree(struct map_session_data *sd)
{
	uint16 i;
	for (i = 0; i < MAX_SKILL; i++){
		if (sd->status.skill[i].flag == SKILL_FLAG_TEMPORARY || sd->status.skill[i].flag == SKILL_FLAG_PLAGIARIZED) {
			sd->status.skill[i].id = 0;
			sd->status.skill[i].lv = 0;
			sd->status.skill[i].flag = SKILL_FLAG_PERMANENT;
		}
		else if (sd->status.skill[i].flag >= SKILL_FLAG_REPLACED_LV_0){
			sd->status.skill[i].lv = sd->status.skill[i].flag - SKILL_FLAG_REPLACED_LV_0;
			sd->status.skill[i].flag = SKILL_FLAG_PERMANENT;
		}
	}
}

int pc_calc_skilltree_normalize_job(struct map_session_data *sd)
{
	int skill_point, novice_skills;
	int c = sd->class_;

	if (!battle_config.skillup_limit || pc_has_permission(sd, PC_PERM_ALL_SKILL))
		return c;

	skill_point = pc_calc_skillpoint(sd);

	novice_skills = job_info[pc_class2idx(JOB_NOVICE)].max_level[1] - 1;

	// limit 1st class and above to novice job levels
	if(skill_point < novice_skills && (sd->class_&MAPID_BASEMASK) != MAPID_SUMMONER)
	{
		c = MAPID_NOVICE;
	}
	// limit 2nd class and above to first class job levels (super novices are exempt)
	else if (sd->class_&JOBL_2 && (sd->class_&MAPID_UPPERMASK) != MAPID_SUPER_NOVICE)
	{
		// regenerate change_level_2nd
		if (!sd->change_level_2nd)
		{
			if (sd->class_&JOBL_THIRD)
			{
				// if neither 2nd nor 3rd jobchange levels are known, we have to assume a default for 2nd
				if (!sd->change_level_3rd)
					sd->change_level_2nd = job_info[pc_class2idx(pc_mapid2jobid(sd->class_&MAPID_UPPERMASK, sd->status.sex))].max_level[1];
				else
					sd->change_level_2nd = 1 + skill_point + sd->status.skill_point
						- (sd->status.job_level - 1)
						- (sd->change_level_3rd - 1)
						- novice_skills;
			}
			else
			{
				sd->change_level_2nd = 1 + skill_point + sd->status.skill_point
						- (sd->status.job_level - 1)
						- novice_skills;

			}

			pc_setglobalreg(sd, add_str("jobchange_level"), sd->change_level_2nd);
		}

		if (skill_point < novice_skills + (sd->change_level_2nd - 1))
		{
			c &= MAPID_BASEMASK;
		}
		// limit 3rd class to 2nd class/trans job levels
		else if(sd->class_&JOBL_THIRD)
		{
			// regenerate change_level_3rd
			if (!sd->change_level_3rd)
			{
					sd->change_level_3rd = 1 + skill_point + sd->status.skill_point
						- (sd->status.job_level - 1)
						- (sd->change_level_2nd - 1)
						- novice_skills;
					pc_setglobalreg(sd, add_str("jobchange_level_3rd"), sd->change_level_3rd);
			}

			if (skill_point < novice_skills + (sd->change_level_2nd - 1) + (sd->change_level_3rd - 1))
				c &= MAPID_UPPERMASK;
		}
	}

	// restore non-limiting flags
	c |= sd->class_&(JOBL_UPPER|JOBL_BABY);

	return c;
}

/*==========================================
 * Updates the weight status
 *------------------------------------------
 * 1: overweight 50%
 * 2: overweight 90%
 * It's assumed that SC_WEIGHT50 and SC_WEIGHT90 are only started/stopped here.
 */
void pc_updateweightstatus(struct map_session_data *sd)
{
	int old_overweight;
	int new_overweight;

	nullpo_retv(sd);

	old_overweight = (sd->sc.data[SC_WEIGHT90]) ? 2 : (sd->sc.data[SC_WEIGHT50]) ? 1 : 0;
	new_overweight = (pc_is90overweight(sd)) ? 2 : (pc_is50overweight(sd)) ? 1 : 0;

	if( old_overweight == new_overweight )
		return; // no change

	// stop old status change
	if( old_overweight == 1 )
		status_change_end(&sd->bl, SC_WEIGHT50, INVALID_TIMER);
	else if( old_overweight == 2 )
		status_change_end(&sd->bl, SC_WEIGHT90, INVALID_TIMER);

	// start new status change
	if( new_overweight == 1 )
		sc_start(&sd->bl,&sd->bl, SC_WEIGHT50, 100, 0, 0);
	else if( new_overweight == 2 )
		sc_start(&sd->bl,&sd->bl, SC_WEIGHT90, 100, 0, 0);

	// update overweight status
	sd->regen.state.overweight = new_overweight;
}

int pc_disguise(struct map_session_data *sd, int class_)
{
	if (!class_ && !sd->disguise)
		return 0;
	if (class_ && sd->disguise == class_)
		return 0;

	if(sd->sc.option&OPTION_INVISIBLE)
  	{	//Character is invisible. Stealth class-change. [Skotlex]
		sd->disguise = class_; //viewdata is set on uncloaking.
		return 2;
	}

	if (sd->bl.prev != NULL) {
		pc_stop_walking(sd, 0);
		clif_clearunit_area(&sd->bl, CLR_OUTSIGHT);
	}

	if (!class_) {
		sd->disguise = 0;
		class_ = sd->status.class_;
	} else
		sd->disguise=class_;

	status_set_viewdata(&sd->bl, class_);
	clif_changeoption(&sd->bl);

	if (sd->bl.prev != NULL) {
		clif_spawn(&sd->bl);
		if (class_ == sd->status.class_ && pc_iscarton(sd))
		{	//It seems the cart info is lost on undisguise.
			clif_cartlist(sd);
			clif_updatestatus(sd,SP_CARTINFO);
		}
		if (sd->chatID) {
			struct chat_data* cd;
			if ((cd = (struct chat_data*)map_id2bl(sd->chatID)) != NULL)
				clif_dispchat(cd,0);
		}
	}
	return 1;
}

/// Show error message
#define PC_BONUS_SHOW_ERROR(type,type2,val) { ShowError("%s: %s: Invalid %s %d.\n",__FUNCTION__,#type,#type2,(val)); break; }
/// Check for valid Element, break & show error message if invalid Element
#define PC_BONUS_CHK_ELEMENT(ele,bonus) { if (!CHK_ELEMENT((ele))) { PC_BONUS_SHOW_ERROR((bonus),Element,(ele)); }}
/// Check for valid Race, break & show error message if invalid Race
#define PC_BONUS_CHK_RACE(rc,bonus) { if (!CHK_RACE((rc))) { PC_BONUS_SHOW_ERROR((bonus),Race,(rc)); }}
/// Check for valid Race2, break & show error message if invalid Race2
#define PC_BONUS_CHK_RACE2(rc2,bonus) { if (!CHK_RACE2((rc2))) { PC_BONUS_SHOW_ERROR((bonus),Race2,(rc2)); }}
/// Check for valid Class, break & show error message if invalid Class
#define PC_BONUS_CHK_CLASS(cl,bonus) { if (!CHK_CLASS((cl))) { PC_BONUS_SHOW_ERROR((bonus),Class,(cl)); }}
/// Check for valid Size, break & show error message if invalid Size
#define PC_BONUS_CHK_SIZE(sz,bonus) { if (!CHK_MOBSIZE((sz))) { PC_BONUS_SHOW_ERROR((bonus),Size,(sz)); }}
/// Check for valid SC, break & show error message if invalid SC
#define PC_BONUS_CHK_SC(sc,bonus) { if ((sc) <= SC_NONE || (sc) >= SC_MAX) { PC_BONUS_SHOW_ERROR((bonus),Effect,(sc)); }}

static void pc_bonus_autospell(struct s_autospell *spell, int max, short id, short lv, short rate, short flag, unsigned short card_id)
{
	uint8 i;

	if( !rate )
		return;

	for( i = 0; i < max && spell[i].id; i++ )
	{
		if( (spell[i].card_id == card_id || spell[i].rate < 0 || rate < 0) && spell[i].id == id && spell[i].lv == lv )
		{
			if( !battle_config.autospell_stacking && spell[i].rate > 0 && rate > 0 )
				return;
			rate += spell[i].rate;
			break;
		}
	}
	if (i == max) {
		ShowWarning("pc_bonus_autospell: Reached max (%d) number of autospells per character!\n", max);
		return;
	}
	spell[i].id = id;
	spell[i].lv = lv;
	spell[i].rate = rate;
	//Auto-update flag value.
	if (!(flag&BF_RANGEMASK)) flag|=BF_SHORT|BF_LONG; //No range defined? Use both.
	if (!(flag&BF_WEAPONMASK)) flag|=BF_WEAPON; //No attack type defined? Use weapon.
	if (!(flag&BF_SKILLMASK)) {
		if (flag&(BF_MAGIC|BF_MISC)) flag|=BF_SKILL; //These two would never trigger without BF_SKILL
		if (flag&BF_WEAPON) flag|=BF_NORMAL; //By default autospells should only trigger on normal weapon attacks.
	}
	spell[i].flag|= flag;
	spell[i].card_id = card_id;
}

static void pc_bonus_autospell_onskill(struct s_autospell *spell, int max, short src_skill, short id, short lv, short rate, unsigned short card_id)
{
	uint8 i;

	if( !rate )
		return;

	for( i = 0; i < max && spell[i].id; i++ )
	{
		;  // each autospell works independently
	}

	if( i == max )
	{
		ShowWarning("pc_bonus_autospell_onskill: Reached max (%d) number of autospells per character!\n", max);
		return;
	}

	spell[i].flag = src_skill;
	spell[i].id	= id;
	spell[i].lv = lv;
	spell[i].rate = rate;
	spell[i].card_id = card_id;
	return;
}

/**
 * Add inflict effect bonus for player while attacking/atatcked
 * @param effect Effect array
 * @param pmax Max array
 * @param sc SC/Effect type
 * @param rate Success chance
 * @param arrow_rate success chance if bonus comes from arrow-type item
 * @param flag Target flag
 * @param duration Duration. If 0 use default duration lookup for associated skill with level 7
 **/
static void pc_bonus_addeff(struct s_addeffect* effect, int pmax, enum sc_type sc, short rate, short arrow_rate, unsigned char flag, unsigned int duration)
{
	uint16 i;

	if (!(flag&(ATF_SHORT|ATF_LONG)))
		flag |= ATF_SHORT|ATF_LONG; //Default range: both
	if (!(flag&(ATF_TARGET|ATF_SELF)))
		flag |= ATF_TARGET; //Default target: enemy.
	if (!(flag&(ATF_WEAPON|ATF_MAGIC|ATF_MISC)))
		flag |= ATF_WEAPON; //Default type: weapon.

	if (!duration)
		duration =(unsigned int) skill_get_time2(status_sc2skill(sc),7);

	for (i = 0; i < pmax && effect[i].flag; i++) {
		if (effect[i].sc == sc && effect[i].flag == flag) {
			effect[i].rate += rate;
			effect[i].arrow_rate += arrow_rate;
			effect[i].duration = umax(effect[i].duration, duration);
			return;
		}
	}
	if (i == pmax) {
		ShowWarning("pc_bonus_addeff: Reached max (%d) number of add effects per character!\n", pmax);
		return;
	}
	effect[i].sc = sc;
	effect[i].rate = rate;
	effect[i].arrow_rate = arrow_rate;
	effect[i].flag = flag;
	effect[i].duration = duration;
}

/**
 * Add inflict effect bonus for player while attacking using skill
 * @param effect Effect array
 * @param pmax Max array
 * @param sc SC/Effect type
 * @param rate Success chance
 * @param flag Target flag
 * @param duration Duration. If 0 use default duration lookup for associated skill with level 7
 **/
static void pc_bonus_addeff_onskill(struct s_addeffectonskill* effect, int pmax, enum sc_type sc, short rate, short skill_id, unsigned char target, unsigned int duration)
{
	uint8 i;

	if (!duration)
		duration =(unsigned int) skill_get_time2(status_sc2skill(sc),7);

	for( i = 0; i < pmax && effect[i].skill_id; i++ ) {
		if( effect[i].sc == sc && effect[i].skill_id == skill_id && effect[i].target == target ) {
			effect[i].rate += rate;
			effect[i].duration = umax(effect[i].duration, duration);
			return;
		}
	}
	if( i == pmax ) {
		ShowWarning("pc_bonus_addeff_onskill: Reached max (%d) number of add effects on skill per character!\n", pmax);
		return;
	}
	effect[i].sc = sc;
	effect[i].rate = rate;
	effect[i].skill_id = skill_id;
	effect[i].target = target;
	effect[i].duration = duration;
}

/** Adjust/add drop rate modifier for player
* @param drop: Player's sd->add_drop (struct s_add_drop)
* @param max: Max bonus can be received
* @param nameid: item id that will be dropped
* @param group: group id
* @param class_: target class
* @param race: target race. if < 0, means monster_id
* @param rate: rate value: 1 ~ 10000. If < 0, it will be multiplied with mob level/10
*/
static void pc_bonus_item_drop(struct s_add_drop *drop, const short max, unsigned short nameid, uint16 group, int class_, short race, int rate)
{
	uint8 i;

	if (!nameid && !group) {
		ShowWarning("pc_bonus_item_drop: No Item ID nor Item Group ID specified.\n");
		return;
	}
	if (nameid && !itemdb_exists(nameid)) {
		ShowWarning("pc_bonus_item_drop: Invalid item id %hu\n",nameid);
		return;
	}
	if (group && !itemdb_group_exists(group)) {
		ShowWarning("pc_bonus_item_drop: Invalid Item Group %hu\n",group);
		return;
	}

	//Apply config rate adjustment settings.
	if (rate >= 0) { //Absolute drop.
		if (battle_config.item_rate_adddrop != 100)
			rate = rate*battle_config.item_rate_adddrop/100;
		if (rate < battle_config.item_drop_adddrop_min)
			rate = battle_config.item_drop_adddrop_min;
		else if (rate > battle_config.item_drop_adddrop_max)
			rate = battle_config.item_drop_adddrop_max;
	} else { //Relative drop, max/min limits are applied at drop time.
		if (battle_config.item_rate_adddrop != 100)
			rate = rate*battle_config.item_rate_adddrop/100;
		if (rate > -1)
			rate = -1;
	}

	//Find match entry, and adjust the rate only
	for (i = 0; i < max; i++) {
		if (!&drop[i] || (!drop[i].nameid && !drop[i].group))
			continue;
		if (drop[i].nameid == nameid &&
			drop[i].group == group &&
			drop[i].race == race &&
			drop[i].class_ == class_
			)
		{
			//Adjust the rate if it has same classification
			if ((rate < 0  && drop[i].rate < 0) ||
				(rate > 0  && drop[i].rate > 0))
			{
				drop[i].rate += rate;
				return;
			}
		}
	}
	ARR_FIND(0,max,i,!&drop[i] || (drop[i].nameid == 0 && drop[i].group == 0));
	if (i >= max) {
		ShowWarning("pc_bonus_item_drop: Reached max (%d) number of added drops per character! (nameid:%hu group:%d class_:%d race:%d rate:%d)\n",max,nameid,group,class_,race,rate);
		return;
	}
	drop[i].nameid = nameid;
	drop[i].group = group;
	drop[i].race = race;
	drop[i].class_ = class_;
	drop[i].rate = rate;
}

bool pc_addautobonus(struct s_autobonus *bonus,char max,const char *script,short rate,unsigned int dur,short flag,const char *other_script,unsigned int pos,bool onskill)
{
	int i;

	ARR_FIND(0, max, i, bonus[i].rate == 0);
	if( i == max )
	{
		ShowWarning("pc_addautobonus: Reached max (%d) number of autobonus per character!\n", max);
		return false;
	}

	if( !onskill )
	{
		if( !(flag&BF_RANGEMASK) )
			flag|=BF_SHORT|BF_LONG; //No range defined? Use both.
		if( !(flag&BF_WEAPONMASK) )
			flag|=BF_WEAPON; //No attack type defined? Use weapon.
		if( !(flag&BF_SKILLMASK) )
		{
			if( flag&(BF_MAGIC|BF_MISC) )
				flag|=BF_SKILL; //These two would never trigger without BF_SKILL
			if( flag&BF_WEAPON )
				flag|=BF_NORMAL|BF_SKILL;
		}
	}

	bonus[i].rate = rate;
	bonus[i].duration = dur;
	bonus[i].active = INVALID_TIMER;
	bonus[i].atk_type = flag;
	bonus[i].pos = pos;
	bonus[i].bonus_script = aStrdup(script);
	bonus[i].other_script = other_script?aStrdup(other_script):NULL;
	return true;
}

void pc_delautobonus(struct map_session_data* sd, struct s_autobonus *autobonus,char max,bool restore)
{
	int i;
	if (!sd)
		return;

	for( i = 0; i < max; i++ )
	{
		if( autobonus[i].active != INVALID_TIMER )
		{
			if( restore && (sd->state.autobonus&autobonus[i].pos) == autobonus[i].pos)
			{
				if( autobonus[i].bonus_script )
				{
					int j;
					unsigned int equip_pos_idx = 0;
					//Create a list of all equipped positions to see if all items needed for the autobonus are still present [Playtester]
					for(j = 0; j < EQI_MAX; j++) {
						if(sd->equip_index[j] >= 0)
							equip_pos_idx |= sd->inventory.u.items_inventory[sd->equip_index[j]].equip;
					}
					if((equip_pos_idx&autobonus[i].pos) == autobonus[i].pos)
						script_run_autobonus(autobonus[i].bonus_script,sd,autobonus[i].pos);
				}
				continue;
			}
			else
			{ // Logout / Unequipped an item with an activated bonus
				delete_timer(autobonus[i].active,pc_endautobonus);
				autobonus[i].active = INVALID_TIMER;
			}
		}

		if( autobonus[i].bonus_script ) aFree(autobonus[i].bonus_script);
		if( autobonus[i].other_script ) aFree(autobonus[i].other_script);
		autobonus[i].bonus_script = autobonus[i].other_script = NULL;
		autobonus[i].rate = autobonus[i].atk_type = autobonus[i].duration = autobonus[i].pos = 0;
		autobonus[i].active = INVALID_TIMER;
	}
}

void pc_exeautobonus(struct map_session_data *sd,struct s_autobonus *autobonus)
{
	if (!sd || !autobonus)
		return;

	if( autobonus->other_script )
	{
		int j;
		unsigned int equip_pos_idx = 0;
		//Create a list of all equipped positions to see if all items needed for the autobonus are still present [Playtester]
		for(j = 0; j < EQI_MAX; j++) {
			if(sd->equip_index[j] >= 0)
				equip_pos_idx |= sd->inventory.u.items_inventory[sd->equip_index[j]].equip;
		}
		if((equip_pos_idx&autobonus->pos) == autobonus->pos)
			script_run_autobonus(autobonus->other_script,sd,autobonus->pos);
	}

	autobonus->active = add_timer(gettick()+autobonus->duration, pc_endautobonus, sd->bl.id, (intptr_t)autobonus);
	sd->state.autobonus |= autobonus->pos;
	status_calc_pc(sd,SCO_FORCE);
}

int pc_endautobonus(int tid, unsigned int tick, int id, intptr_t data)
{
	struct map_session_data *sd = map_id2sd(id);
	struct s_autobonus *autobonus = (struct s_autobonus *)data;

	nullpo_ret(sd);
	nullpo_ret(autobonus);

	autobonus->active = INVALID_TIMER;
	sd->state.autobonus &= ~autobonus->pos;
	status_calc_pc(sd,SCO_FORCE);
	return 0;
}

static void pc_bonus_addele(struct map_session_data* sd, unsigned char ele, short rate, short flag)
{
	uint8 i;
	struct weapon_data* wd;

	wd = (sd->state.lr_flag ? &sd->left_weapon : &sd->right_weapon);

	ARR_FIND(0, MAX_PC_BONUS, i, wd->addele2[i].rate == 0);

	if (i == MAX_PC_BONUS)
	{
		ShowWarning("pc_bonus_addele: Reached max (%d) possible bonuses for this player.\n", MAX_PC_BONUS);
		return;
	}

	if (!(flag&BF_RANGEMASK))
		flag |= BF_SHORT|BF_LONG;
	if (!(flag&BF_WEAPONMASK))
		flag |= BF_WEAPON;
	if (!(flag&BF_SKILLMASK))
	{
		if (flag&(BF_MAGIC|BF_MISC))
			flag |= BF_SKILL;
		if (flag&BF_WEAPON)
			flag |= BF_NORMAL|BF_SKILL;
	}

	wd->addele2[i].ele = ele;
	wd->addele2[i].rate = rate;
	wd->addele2[i].flag = flag;
}

static void pc_bonus_subele(struct map_session_data* sd, unsigned char ele, short rate, short flag)
{
	uint8 i;

	ARR_FIND(0, MAX_PC_BONUS, i, sd->subele2[i].rate == 0);

	if (i == MAX_PC_BONUS)
	{
		ShowWarning("pc_bonus_subele: Reached max (%d) possible bonuses for this player.\n", MAX_PC_BONUS);
		return;
	}

	if (!(flag&BF_RANGEMASK))
		flag |= BF_SHORT|BF_LONG;
	if (!(flag&BF_WEAPONMASK))
		flag |= BF_WEAPON;
	if (!(flag&BF_SKILLMASK))
	{
		if (flag&(BF_MAGIC|BF_MISC))
			flag |= BF_SKILL;
		if (flag&BF_WEAPON)
			flag |= BF_NORMAL|BF_SKILL;
	}

	sd->subele2[i].ele = ele;
	sd->subele2[i].rate = rate;
	sd->subele2[i].flag = flag;
}

/** Add item group heal rate bonus to player
* @param sd Player
* @param group_id Item Group ID
* @param rate
* @author Cydh
*/
void pc_itemgrouphealrate(struct map_session_data *sd, uint16 group_id, short rate) {
	struct s_pc_itemgrouphealrate *entry;
	uint8 i;

	for (i = 0; i < sd->itemgrouphealrate_count; i++) {
		if (sd->itemgrouphealrate[i]->group_id == group_id)
			break;
	}

	if (i != sd->itemgrouphealrate_count) {
		sd->itemgrouphealrate[i]->rate += rate;
		return;
	}

	if (i >= UINT8_MAX) {
		ShowError("pc_itemgrouphealrate_add: Reached max (%d) possible bonuses for this player %d\n", UINT8_MAX);
		return;
	}

	entry = ers_alloc(pc_itemgrouphealrate_ers, struct s_pc_itemgrouphealrate);
	entry->group_id = group_id;
	entry->rate = rate;

	RECREATE(sd->itemgrouphealrate, struct s_pc_itemgrouphealrate *, sd->itemgrouphealrate_count+1);
	sd->itemgrouphealrate[sd->itemgrouphealrate_count++] = entry;
}

/** Clear item group heal rate from player
* @param sd Player
* @author Cydh
*/
void pc_itemgrouphealrate_clear(struct map_session_data *sd) {
	if (!sd || !sd->itemgrouphealrate_count)
		return;
	else {
		uint8 i;
		for( i = 0; i < sd->itemgrouphealrate_count; i++ )
			ers_free(pc_itemgrouphealrate_ers, sd->itemgrouphealrate[i]);
		sd->itemgrouphealrate_count = 0;
		aFree(sd->itemgrouphealrate);
		sd->itemgrouphealrate = NULL;
	}
}

/*==========================================
 * Add a bonus(type) to player sd
 * format: bonus bBonusName,val;
 * @param sd
 * @param type Bonus type used by bBonusName
 * @param val Value that usually for rate or fixed value
 *------------------------------------------*/
void pc_bonus(struct map_session_data *sd,int type,int val)
{
	struct status_data *status;
	int bonus;
	nullpo_retv(sd);

	status = &sd->base_status;

	switch(type){
		case SP_STR:
		case SP_AGI:
		case SP_VIT:
		case SP_INT:
		case SP_DEX:
		case SP_LUK:
			if(sd->state.lr_flag != 2)
				sd->param_bonus[type-SP_STR]+=val;
			break;
		case SP_ATK1:
			if(!sd->state.lr_flag) {
				bonus = status->rhw.atk + val;
				status->rhw.atk = cap_value(bonus, 0, USHRT_MAX);
			}
			else if(sd->state.lr_flag == 1) {
				bonus = status->lhw.atk + val;
				status->lhw.atk =  cap_value(bonus, 0, USHRT_MAX);
			}
			break;
		case SP_ATK2:
			if(!sd->state.lr_flag) {
				bonus = status->rhw.atk2 + val;
				status->rhw.atk2 = cap_value(bonus, 0, USHRT_MAX);
			}
			else if(sd->state.lr_flag == 1) {
				bonus = status->lhw.atk2 + val;
				status->lhw.atk2 =  cap_value(bonus, 0, USHRT_MAX);
			}
			break;
		case SP_BASE_ATK:
			if(sd->state.lr_flag != 2) {
#ifdef RENEWAL
				sd->bonus.eatk += val;
#else
				bonus = status->batk + val;
				status->batk = cap_value(bonus, 0, USHRT_MAX);
#endif
			}
			break;
		case SP_DEF1:
			if(sd->state.lr_flag != 2) {
				bonus = status->def + val;
#ifdef RENEWAL
				status->def = cap_value(bonus, SHRT_MIN, SHRT_MAX);
#else
				status->def = cap_value(bonus, CHAR_MIN, CHAR_MAX);
#endif
			}
			break;
		case SP_DEF2:
			if(sd->state.lr_flag != 2) {
				bonus = status->def2 + val;
				status->def2 = cap_value(bonus, SHRT_MIN, SHRT_MAX);
			}
			break;
		case SP_MDEF1:
			if(sd->state.lr_flag != 2) {
				bonus = status->mdef + val;
#ifdef RENEWAL
				status->mdef = cap_value(bonus, SHRT_MIN, SHRT_MAX);
#else
				status->mdef = cap_value(bonus, CHAR_MIN, CHAR_MAX);
#endif
				if( sd->state.lr_flag == 3 ) {//Shield, used for royal guard
					sd->bonus.shieldmdef += bonus;
				}
			}
			break;
		case SP_MDEF2:
			if(sd->state.lr_flag != 2) {
				bonus = status->mdef2 + val;
				status->mdef2 = cap_value(bonus, SHRT_MIN, SHRT_MAX);
			}
			break;
		case SP_HIT:
			if(sd->state.lr_flag != 2) {
				bonus = status->hit + val;
				status->hit = cap_value(bonus, SHRT_MIN, SHRT_MAX);
			} else
				sd->bonus.arrow_hit+=val;
			break;
		case SP_FLEE1:
			if(sd->state.lr_flag != 2) {
				bonus = status->flee + val;
				status->flee = cap_value(bonus, SHRT_MIN, SHRT_MAX);
			}
			break;
		case SP_FLEE2:
			if(sd->state.lr_flag != 2) {
				bonus = status->flee2 + val*10;
				status->flee2 = cap_value(bonus, SHRT_MIN, SHRT_MAX);
			}
			break;
		case SP_CRITICAL:
			if(sd->state.lr_flag != 2) {
				bonus = status->cri + val*10;
				status->cri = cap_value(bonus, SHRT_MIN, SHRT_MAX);
			} else
				sd->bonus.arrow_cri += val*10;
			break;
		case SP_ATKELE:
			PC_BONUS_CHK_ELEMENT(val,SP_ATKELE);
			switch (sd->state.lr_flag)
			{
			case 2:
				switch (sd->status.weapon) {
					case W_BOW:
					case W_REVOLVER:
					case W_RIFLE:
					case W_GATLING:
					case W_SHOTGUN:
					case W_GRENADE:
						//Become weapon element.
						status->rhw.ele=val;
						break;
					default: //Become arrow element.
						sd->bonus.arrow_ele=val;
						break;
				}
				break;
			case 1:
				status->lhw.ele=val;
				break;
			default:
				status->rhw.ele=val;
				break;
			}
			break;
		case SP_DEFELE:
			PC_BONUS_CHK_ELEMENT(val,SP_DEFELE);
			if(sd->state.lr_flag != 2)
				status->def_ele=val;
			break;
		case SP_MAXHP:
			if(sd->state.lr_flag == 2)
				break;
			sd->bonus.hp += val;
			break;
		case SP_MAXSP:
			if(sd->state.lr_flag == 2)
				break;
			sd->bonus.sp += val;
			break;
		case SP_MAXHPRATE:
			if(sd->state.lr_flag != 2)
				sd->hprate+=val;
			break;
		case SP_MAXSPRATE:
			if(sd->state.lr_flag != 2)
				sd->sprate+=val;
			break;
		case SP_SPRATE:
			if(sd->state.lr_flag != 2)
				sd->dsprate+=val;
			break;
		case SP_ATTACKRANGE:
			switch (sd->state.lr_flag) {
			case 2:
				switch (sd->status.weapon) {
					case W_BOW:
					case W_REVOLVER:
					case W_RIFLE:
					case W_GATLING:
					case W_SHOTGUN:
					case W_GRENADE:
						status->rhw.range += val;
				}
				break;
			case 1:
				status->lhw.range += val;
				break;
			default:
				status->rhw.range += val;
				break;
			}
			break;
		case SP_SPEED_RATE:	//Non stackable increase
			if(sd->state.lr_flag != 2)
				sd->bonus.speed_rate = min(sd->bonus.speed_rate, -val);
			break;
		case SP_SPEED_ADDRATE:	//Stackable increase
			if(sd->state.lr_flag != 2)
				sd->bonus.speed_add_rate -= val;
			break;
		case SP_ASPD:	//Raw increase
			if(sd->state.lr_flag != 2)
				sd->bonus.aspd_add -= 10*val;
			break;
		case SP_ASPD_RATE:	//Stackable increase - Made it linear as per rodatazone
			if(sd->state.lr_flag != 2)
#ifndef RENEWAL_ASPD
				status->aspd_rate -= 10*val;
#else
				status->aspd_rate2 += val;
#endif
			break;
		case SP_HP_RECOV_RATE:
			if(sd->state.lr_flag != 2)
				sd->hprecov_rate += val;
			break;
		case SP_SP_RECOV_RATE:
			if(sd->state.lr_flag != 2)
				sd->sprecov_rate += val;
			break;
		case SP_CRITICAL_DEF:
			if(sd->state.lr_flag != 2)
				sd->bonus.critical_def += val;
			break;
		case SP_NEAR_ATK_DEF:
			if(sd->state.lr_flag != 2)
				sd->bonus.near_attack_def_rate += val;
			break;
		case SP_LONG_ATK_DEF:
			if(sd->state.lr_flag != 2)
				sd->bonus.long_attack_def_rate += val;
			break;
		case SP_DOUBLE_RATE:
			if(sd->state.lr_flag == 0 && sd->bonus.double_rate < val)
				sd->bonus.double_rate = val;
			break;
		case SP_DOUBLE_ADD_RATE:
			if(sd->state.lr_flag == 0)
				sd->bonus.double_add_rate += val;
			break;
		case SP_MATK_RATE:
			if(sd->state.lr_flag != 2)
				sd->matk_rate += val;
			break;
		case SP_IGNORE_DEF_ELE:
			PC_BONUS_CHK_ELEMENT(val,SP_IGNORE_DEF_ELE);
			if(!sd->state.lr_flag)
				sd->right_weapon.ignore_def_ele |= 1<<val;
			else if(sd->state.lr_flag == 1)
				sd->left_weapon.ignore_def_ele |= 1<<val;
			break;
		case SP_IGNORE_DEF_RACE:
			PC_BONUS_CHK_RACE(val,SP_IGNORE_DEF_RACE);
			if(!sd->state.lr_flag)
				sd->right_weapon.ignore_def_race |= 1<<val;
			else if(sd->state.lr_flag == 1)
				sd->left_weapon.ignore_def_race |= 1<<val;
			break;
		case SP_IGNORE_DEF_CLASS:
			PC_BONUS_CHK_CLASS(val,SP_IGNORE_DEF_CLASS);
			if(!sd->state.lr_flag)
				sd->right_weapon.ignore_def_class |= 1<<val;
			else if(sd->state.lr_flag == 1)
				sd->left_weapon.ignore_def_class |= 1<<val;
			break;
		case SP_ATK_RATE:
			if(sd->state.lr_flag != 2)
				sd->bonus.atk_rate += val;
			break;
		case SP_MAGIC_ATK_DEF:
			if(sd->state.lr_flag != 2)
				sd->bonus.magic_def_rate += val;
			break;
		case SP_MISC_ATK_DEF:
			if(sd->state.lr_flag != 2)
				sd->bonus.misc_def_rate += val;
			break;
		case SP_IGNORE_MDEF_ELE:
			PC_BONUS_CHK_ELEMENT(val,SP_IGNORE_MDEF_ELE);
			if(sd->state.lr_flag != 2)
				sd->bonus.ignore_mdef_ele |= 1<<val;
			break;
		case SP_IGNORE_MDEF_RACE:
			PC_BONUS_CHK_RACE(val,SP_IGNORE_MDEF_RACE);
			if(sd->state.lr_flag != 2)
				sd->bonus.ignore_mdef_race |= 1<<val;
			break;
		case SP_PERFECT_HIT_RATE:
			if(sd->state.lr_flag != 2 && sd->bonus.perfect_hit < val)
				sd->bonus.perfect_hit = val;
			break;
		case SP_PERFECT_HIT_ADD_RATE:
			if(sd->state.lr_flag != 2)
				sd->bonus.perfect_hit_add += val;
			break;
		case SP_CRITICAL_RATE:
			if(sd->state.lr_flag != 2)
				sd->critical_rate+=val;
			break;
		case SP_DEF_RATIO_ATK_ELE:
			PC_BONUS_CHK_ELEMENT(val,SP_DEF_RATIO_ATK_ELE);
			if(!sd->state.lr_flag)
				sd->right_weapon.def_ratio_atk_ele |= 1<<val;
			else if(sd->state.lr_flag == 1)
				sd->left_weapon.def_ratio_atk_ele |= 1<<val;
			break;
		case SP_DEF_RATIO_ATK_RACE:
			PC_BONUS_CHK_RACE(val,SP_DEF_RATIO_ATK_RACE);
			if(!sd->state.lr_flag)
				sd->right_weapon.def_ratio_atk_race |= 1<<val;
			else if(sd->state.lr_flag == 1)
				sd->left_weapon.def_ratio_atk_race |= 1<<val;
			break;
		case SP_DEF_RATIO_ATK_CLASS:
			PC_BONUS_CHK_CLASS(val,SP_DEF_RATIO_ATK_CLASS);
			if(!sd->state.lr_flag)
				sd->right_weapon.def_ratio_atk_class |= 1<<val;
			else if(sd->state.lr_flag == 1)
				sd->left_weapon.def_ratio_atk_class |= 1<<val;
			break;
		case SP_HIT_RATE:
			if(sd->state.lr_flag != 2)
				sd->hit_rate += val;
			break;
		case SP_FLEE_RATE:
			if(sd->state.lr_flag != 2)
				sd->flee_rate += val;
			break;
		case SP_FLEE2_RATE:
			if(sd->state.lr_flag != 2)
				sd->flee2_rate += val;
			break;
		case SP_DEF_RATE:
			if(sd->state.lr_flag != 2)
				sd->def_rate += val;
			break;
		case SP_DEF2_RATE:
			if(sd->state.lr_flag != 2)
				sd->def2_rate += val;
			break;
		case SP_MDEF_RATE:
			if(sd->state.lr_flag != 2)
				sd->mdef_rate += val;
			break;
		case SP_MDEF2_RATE:
			if(sd->state.lr_flag != 2)
				sd->mdef2_rate += val;
			break;
		case SP_RESTART_FULL_RECOVER:
			if(sd->state.lr_flag != 2)
				sd->special_state.restart_full_recover = 1;
			break;
		case SP_NO_CASTCANCEL:
			if(sd->state.lr_flag != 2)
				sd->special_state.no_castcancel = 1;
			break;
		case SP_NO_CASTCANCEL2:
			if(sd->state.lr_flag != 2)
				sd->special_state.no_castcancel2 = 1;
			break;
		case SP_NO_SIZEFIX:
			if(sd->state.lr_flag != 2)
				sd->special_state.no_sizefix = 1;
			break;
		case SP_NO_MAGIC_DAMAGE:
			if(sd->state.lr_flag == 2)
				break;
			val+= sd->special_state.no_magic_damage;
			sd->special_state.no_magic_damage = cap_value(val,0,100);
			break;
		case SP_NO_WEAPON_DAMAGE:
			if(sd->state.lr_flag == 2)
				break;
			val+= sd->special_state.no_weapon_damage;
			sd->special_state.no_weapon_damage = cap_value(val,0,100);
			break;
		case SP_NO_MISC_DAMAGE:
			if(sd->state.lr_flag == 2)
				break;
			val+= sd->special_state.no_misc_damage;
			sd->special_state.no_misc_damage = cap_value(val,0,100);
			break;
		case SP_NO_GEMSTONE:
			if(sd->state.lr_flag != 2 && sd->special_state.no_gemstone != 2)
				sd->special_state.no_gemstone = 1;
			break;
		case SP_INTRAVISION: // Maya Purple Card effect allowing to see Hiding/Cloaking people [DracoRPG]
			if(sd->state.lr_flag != 2) {
				sd->special_state.intravision = 1;
				clif_status_load(&sd->bl, SI_INTRAVISION, 1);
			}
			break;
		case SP_NO_KNOCKBACK:
			if(sd->state.lr_flag != 2)
				sd->special_state.no_knockback = 1;
			break;
		case SP_SPLASH_RANGE:
			if(sd->bonus.splash_range < val)
				sd->bonus.splash_range = val;
			break;
		case SP_SPLASH_ADD_RANGE:
			sd->bonus.splash_add_range += val;
			break;
		case SP_SHORT_WEAPON_DAMAGE_RETURN:
			if(sd->state.lr_flag != 2)
				sd->bonus.short_weapon_damage_return += val;
			break;
		case SP_LONG_WEAPON_DAMAGE_RETURN:
			if(sd->state.lr_flag != 2)
				sd->bonus.long_weapon_damage_return += val;
			break;
		case SP_MAGIC_DAMAGE_RETURN: //AppleGirl Was Here
			if(sd->state.lr_flag != 2)
				sd->bonus.magic_damage_return += val;
			break;
		case SP_ALL_STATS:	// [Valaris]
			if(sd->state.lr_flag!=2) {
				sd->param_bonus[SP_STR-SP_STR]+=val;
				sd->param_bonus[SP_AGI-SP_STR]+=val;
				sd->param_bonus[SP_VIT-SP_STR]+=val;
				sd->param_bonus[SP_INT-SP_STR]+=val;
				sd->param_bonus[SP_DEX-SP_STR]+=val;
				sd->param_bonus[SP_LUK-SP_STR]+=val;
			}
			break;
		case SP_AGI_VIT:	// [Valaris]
			if(sd->state.lr_flag!=2) {
				sd->param_bonus[SP_AGI-SP_STR]+=val;
				sd->param_bonus[SP_VIT-SP_STR]+=val;
			}
			break;
		case SP_AGI_DEX_STR:	// [Valaris]
			if(sd->state.lr_flag!=2) {
				sd->param_bonus[SP_AGI-SP_STR]+=val;
				sd->param_bonus[SP_DEX-SP_STR]+=val;
				sd->param_bonus[SP_STR-SP_STR]+=val;
			}
			break;
		case SP_PERFECT_HIDE: // [Valaris]
			if(sd->state.lr_flag!=2)
				sd->special_state.perfect_hiding=1;
			break;
		case SP_UNBREAKABLE:
			if(sd->state.lr_flag!=2)
				sd->bonus.unbreakable += val;
			break;
		case SP_UNBREAKABLE_WEAPON:
			if(sd->state.lr_flag != 2)
				sd->bonus.unbreakable_equip |= EQP_WEAPON;
			break;
		case SP_UNBREAKABLE_ARMOR:
			if(sd->state.lr_flag != 2)
				sd->bonus.unbreakable_equip |= EQP_ARMOR;
			break;
		case SP_UNBREAKABLE_HELM:
			if(sd->state.lr_flag != 2)
				sd->bonus.unbreakable_equip |= EQP_HELM;
			break;
		case SP_UNBREAKABLE_SHIELD:
			if(sd->state.lr_flag != 2)
				sd->bonus.unbreakable_equip |= EQP_SHIELD;
			break;
		case SP_UNBREAKABLE_GARMENT:
			if(sd->state.lr_flag != 2)
				sd->bonus.unbreakable_equip |= EQP_GARMENT;
			break;
		case SP_UNBREAKABLE_SHOES:
			if(sd->state.lr_flag != 2)
				sd->bonus.unbreakable_equip |= EQP_SHOES;
			break;
		case SP_CLASSCHANGE: // [Valaris]
			if(sd->state.lr_flag !=2)
				sd->bonus.classchange=val;
			break;
		case SP_LONG_ATK_RATE:
			if(sd->state.lr_flag != 2)	//[Lupus] it should stack, too. As any other cards rate bonuses
				sd->bonus.long_attack_atk_rate+=val;
			break;
		case SP_BREAK_WEAPON_RATE:
			if(sd->state.lr_flag != 2)
				sd->bonus.break_weapon_rate+=val;
			break;
		case SP_BREAK_ARMOR_RATE:
			if(sd->state.lr_flag != 2)
				sd->bonus.break_armor_rate+=val;
			break;
		case SP_ADD_STEAL_RATE:
			if(sd->state.lr_flag != 2)
				sd->bonus.add_steal_rate+=val;
			break;
		case SP_DELAYRATE:
			if(sd->state.lr_flag != 2)
				sd->delayrate+=val;
			break;
		case SP_CRIT_ATK_RATE:
			if(sd->state.lr_flag != 2)
				sd->bonus.crit_atk_rate += val;
			break;
		case SP_NO_REGEN:
			if(sd->state.lr_flag != 2)
				sd->regen.state.block|=val;
			break;
		case SP_UNSTRIPABLE_WEAPON:
			if(sd->state.lr_flag != 2)
				sd->bonus.unstripable_equip |= EQP_WEAPON;
			break;
		case SP_UNSTRIPABLE:
		case SP_UNSTRIPABLE_ARMOR:
			if(sd->state.lr_flag != 2)
				sd->bonus.unstripable_equip |= EQP_ARMOR;
			break;
		case SP_UNSTRIPABLE_HELM:
			if(sd->state.lr_flag != 2)
				sd->bonus.unstripable_equip |= EQP_HELM;
			break;
		case SP_UNSTRIPABLE_SHIELD:
			if(sd->state.lr_flag != 2)
				sd->bonus.unstripable_equip |= EQP_SHIELD;
			break;
		case SP_HP_DRAIN_VALUE: // bonus bHPDrainValue,n;
			if(!sd->state.lr_flag) {
				sd->right_weapon.hp_drain_class[CLASS_NORMAL] += val;
				sd->right_weapon.hp_drain_class[CLASS_BOSS] += val;
			} else if(sd->state.lr_flag == 1) {
				sd->left_weapon.hp_drain_class[CLASS_NORMAL] += val;
				sd->left_weapon.hp_drain_class[CLASS_BOSS] += val;
			}
			break;
		case SP_SP_DRAIN_VALUE: // bonus bSPDrainValue,n;
			if(!sd->state.lr_flag) {
				sd->right_weapon.sp_drain_class[CLASS_NORMAL] += val;
				sd->right_weapon.sp_drain_class[CLASS_BOSS] += val;
			} else if(sd->state.lr_flag == 1) {
				sd->left_weapon.sp_drain_class[CLASS_NORMAL] += val;
				sd->left_weapon.sp_drain_class[CLASS_BOSS] += val;
			}
			break;
		case SP_SP_GAIN_VALUE:
			if(!sd->state.lr_flag)
				sd->bonus.sp_gain_value += val;
			break;
		case SP_HP_GAIN_VALUE:
			if(!sd->state.lr_flag)
				sd->bonus.hp_gain_value += val;
			break;
		case SP_MAGIC_SP_GAIN_VALUE:
			if(!sd->state.lr_flag)
				sd->bonus.magic_sp_gain_value += val;
			break;
		case SP_MAGIC_HP_GAIN_VALUE:
			if(!sd->state.lr_flag)
				sd->bonus.magic_hp_gain_value += val;
			break;
		case SP_ADD_HEAL_RATE:
			if(sd->state.lr_flag != 2)
				sd->bonus.add_heal_rate += val;
			break;
		case SP_ADD_HEAL2_RATE:
			if(sd->state.lr_flag != 2)
				sd->bonus.add_heal2_rate += val;
			break;
		case SP_ADD_ITEM_HEAL_RATE:
			if(sd->state.lr_flag != 2)
				sd->bonus.itemhealrate2 += val;
			break;
		case SP_EMATK:
			if(sd->state.lr_flag != 2)
				sd->bonus.ematk += val;
			break;
#ifdef RENEWAL_CAST
		case SP_FIXCASTRATE:
			if(sd->state.lr_flag != 2)
				sd->bonus.fixcastrate = min(sd->bonus.fixcastrate,val);
			break;
		case SP_ADD_FIXEDCAST:
			if(sd->state.lr_flag != 2)
				sd->bonus.add_fixcast += val;
			break;
		case SP_CASTRATE:
		case SP_VARCASTRATE:
			if(sd->state.lr_flag != 2)
				sd->bonus.varcastrate -= val;
			break;
		case SP_ADD_VARIABLECAST:
			if(sd->state.lr_flag != 2)
				sd->bonus.add_varcast += val;
			break;
#else
		case SP_ADD_FIXEDCAST:
		case SP_FIXCASTRATE:
		case SP_ADD_VARIABLECAST:
			//ShowWarning("pc_bonus: non-RENEWAL_CAST doesn't support this bonus %d.\n", type);
			break;
		case SP_VARCASTRATE:
		case SP_CASTRATE:
			if(sd->state.lr_flag != 2)
				sd->castrate += val;
			break;
#endif
		case SP_ADDMAXWEIGHT:
			if (sd->state.lr_flag != 2)
				sd->max_weight += val;
			break;
		case SP_ABSORB_DMG_MAXHP: // bonus bAbsorbDmgMaxHP,n;
			sd->bonus.absorb_dmg_maxhp = max(sd->bonus.absorb_dmg_maxhp, val);
			break;
		case SP_CRITICAL_RANGEATK: // bonus bCriticalLong,n;
			if (sd->state.lr_flag != 2)
				sd->bonus.critical_rangeatk += val*10;
			else
				sd->bonus.arrow_cri += val*10;
			break;
		case SP_WEAPON_ATK_RATE:
			if (sd->state.lr_flag != 2)
				sd->bonus.weapon_atk_rate += val;
			break;
		case SP_WEAPON_MATK_RATE:
			if (sd->state.lr_flag != 2)
				sd->bonus.weapon_matk_rate += val;
			break;
		default:
			ShowWarning("pc_bonus: unknown type %d %d !\n",type,val);
			break;
	}
}

/*==========================================
 * Player bonus (type) with args type2 and val, called trough bonus2 (npc)
 * format: bonus2 bBonusName,type2,val;
 * @param sd
 * @param type Bonus type used by bBonusName
 * @param type2
 * @param val Value that usually for rate or fixed value
 *------------------------------------------*/
void pc_bonus2(struct map_session_data *sd,int type,int type2,int val)
{
	int i;

	nullpo_retv(sd);

	switch(type){
	case SP_ADDELE: // bonus2 bAddEle,e,x;
		PC_BONUS_CHK_ELEMENT(type2,SP_ADDELE);
		if(!sd->state.lr_flag)
			sd->right_weapon.addele[type2]+=val;
		else if(sd->state.lr_flag == 1)
			sd->left_weapon.addele[type2]+=val;
		else if(sd->state.lr_flag == 2)
			sd->arrow_addele[type2]+=val;
		break;
	case SP_ADDRACE: // bonus2 bAddRace,r,x;
		PC_BONUS_CHK_RACE(type2,SP_ADDRACE);
		if(!sd->state.lr_flag)
			sd->right_weapon.addrace[type2]+=val;
		else if(sd->state.lr_flag == 1)
			sd->left_weapon.addrace[type2]+=val;
		else if(sd->state.lr_flag == 2)
			sd->arrow_addrace[type2]+=val;
		break;
	case SP_ADDCLASS: // bonus2 bAddClass,c,x;
		PC_BONUS_CHK_CLASS(type2,SP_ADDCLASS);
		if(!sd->state.lr_flag)
			sd->right_weapon.addclass[type2]+=val;
		else if(sd->state.lr_flag == 1)
			sd->left_weapon.addclass[type2]+=val;
		else if(sd->state.lr_flag == 2)
			sd->arrow_addclass[type2]+=val;
		break;
	case SP_ADDSIZE: // bonus2 bAddSize,s,x;
		PC_BONUS_CHK_SIZE(type2,SP_ADDSIZE);
		if(!sd->state.lr_flag)
			sd->right_weapon.addsize[type2]+=val;
		else if(sd->state.lr_flag == 1)
			sd->left_weapon.addsize[type2]+=val;
		else if(sd->state.lr_flag == 2)
			sd->arrow_addsize[type2]+=val;
		break;
	case SP_SUBELE: // bonus2 bSubEle,e,x;
		PC_BONUS_CHK_ELEMENT(type2,SP_SUBELE);
		if(sd->state.lr_flag != 2)
			sd->subele_script[type2] += val;
		break;
	case SP_SUBRACE: // bonus2 bSubRace,r,x;
		PC_BONUS_CHK_RACE(type2,SP_SUBRACE);
		if(sd->state.lr_flag != 2)
			sd->subrace[type2]+=val;
		break;
	case SP_SUBCLASS: // bonus2 bSubClass,c,x;
		PC_BONUS_CHK_CLASS(type2,SP_SUBCLASS);
		if(sd->state.lr_flag != 2)
			sd->subclass[type2]+=val;
		break;
	case SP_ADDEFF: // bonus2 bAddEff,eff,n;
		PC_BONUS_CHK_SC(type2,SP_ADDEFF);
		pc_bonus_addeff(sd->addeff, ARRAYLENGTH(sd->addeff), (sc_type)type2,
			sd->state.lr_flag != 2 ? val : 0, sd->state.lr_flag == 2 ? val : 0, 0, 0);
		break;
	case SP_ADDEFF2: // bonus2 bAddEff2,eff,n;
		PC_BONUS_CHK_SC(type2,SP_ADDEFF2);
		pc_bonus_addeff(sd->addeff, ARRAYLENGTH(sd->addeff), (sc_type)type2,
			sd->state.lr_flag != 2 ? val : 0, sd->state.lr_flag == 2 ? val : 0, ATF_SELF, 0);
		break;
	case SP_RESEFF: // bonus2 bResEff,eff,n;
		if (type2 < SC_COMMON_MIN || type2 > SC_COMMON_MAX) {
			ShowError("pc_bonus2: SP_RESEFF: %d is invalid effect.\n", type2);
			break;
		}
		if(sd->state.lr_flag == 2)
			break;
		i = sd->reseff[type2]+val;
		sd->reseff[type2]= cap_value(i, -10000, 10000);
		break;
	case SP_MAGIC_ADDELE: // bonus2 bMagicAddEle,e,x;
		PC_BONUS_CHK_ELEMENT(type2,SP_MAGIC_ADDELE);
		if(sd->state.lr_flag != 2)
			sd->magic_addele_script[type2] += val;
		break;
	case SP_MAGIC_ADDRACE: // bonus2 bMagicAddRace,r,x;
		PC_BONUS_CHK_RACE(type2,SP_MAGIC_ADDRACE);
		if(sd->state.lr_flag != 2)
			sd->magic_addrace[type2]+=val;
		break;
	case SP_MAGIC_ADDCLASS: // bonus2 bMagicAddClass,c,x;
		PC_BONUS_CHK_CLASS(type2,SP_MAGIC_ADDCLASS);
		if(sd->state.lr_flag != 2)
			sd->magic_addclass[type2]+=val;
		break;
	case SP_MAGIC_ADDSIZE: // bonus2 bMagicAddSize,s,x;
		PC_BONUS_CHK_SIZE(type2,SP_MAGIC_ADDSIZE);
		if(sd->state.lr_flag != 2)
			sd->magic_addsize[type2]+=val;
		break;
	case SP_MAGIC_ATK_ELE: // bonus2 bMagicAtkEle,e,x;
		PC_BONUS_CHK_ELEMENT(type2,SP_MAGIC_ATK_ELE);
		if(sd->state.lr_flag != 2)
			sd->magic_atk_ele[type2]+=val;
		break;
	case SP_ADD_DAMAGE_CLASS: // bonus2 bAddDamageClass,mid,x;
		switch (sd->state.lr_flag) {
			case 0: //Right hand
				ARR_FIND(0, ARRAYLENGTH(sd->right_weapon.add_dmg), i, sd->right_weapon.add_dmg[i].rate == 0 || sd->right_weapon.add_dmg[i].class_ == type2);
				if (i == ARRAYLENGTH(sd->right_weapon.add_dmg))
				{
					ShowError("pc_bonus2: SP_ADD_DAMAGE_CLASS: Reached max (%d) number of add Class dmg bonuses per character!\n", ARRAYLENGTH(sd->right_weapon.add_dmg));
					break;
				}
				sd->right_weapon.add_dmg[i].class_ = type2;
				sd->right_weapon.add_dmg[i].rate += val;
				if (!sd->right_weapon.add_dmg[i].rate) //Shift the rest of elements up.
					memmove(&sd->right_weapon.add_dmg[i], &sd->right_weapon.add_dmg[i+1], sizeof(sd->right_weapon.add_dmg) - (i+1)*sizeof(sd->right_weapon.add_dmg[0]));
				break;
			case 1: //Left hand
				ARR_FIND(0, ARRAYLENGTH(sd->left_weapon.add_dmg), i, sd->left_weapon.add_dmg[i].rate == 0 || sd->left_weapon.add_dmg[i].class_ == type2);
				if (i == ARRAYLENGTH(sd->left_weapon.add_dmg))
				{
					ShowError("pc_bonus2: SP_ADD_DAMAGE_CLASS: Reached max (%d) number of add Class dmg bonuses per character!\n", ARRAYLENGTH(sd->left_weapon.add_dmg));
					break;
				}
				sd->left_weapon.add_dmg[i].class_ = type2;
				sd->left_weapon.add_dmg[i].rate += val;
				if (!sd->left_weapon.add_dmg[i].rate) //Shift the rest of elements up.
					memmove(&sd->left_weapon.add_dmg[i], &sd->left_weapon.add_dmg[i+1], sizeof(sd->left_weapon.add_dmg) - (i+1)*sizeof(sd->left_weapon.add_dmg[0]));
				break;
			}
		break;
	case SP_ADD_MAGIC_DAMAGE_CLASS: // bonus2 bAddMagicDamageClass,mid,x;
		if(sd->state.lr_flag == 2)
			break;
		ARR_FIND(0, ARRAYLENGTH(sd->add_mdmg), i, sd->add_mdmg[i].rate == 0 || sd->add_mdmg[i].class_ == type2);
		if (i == ARRAYLENGTH(sd->add_mdmg))
		{
			ShowError("pc_bonus2: SP_ADD_MAGIC_DAMAGE_CLASS: Reached max (%d) number of add Class magic dmg bonuses per character!\n", ARRAYLENGTH(sd->add_mdmg));
			break;
		}
		sd->add_mdmg[i].class_ = type2;
		sd->add_mdmg[i].rate += val;
		if (!sd->add_mdmg[i].rate) //Shift the rest of elements up.
			memmove(&sd->add_mdmg[i], &sd->add_mdmg[i+1], sizeof(sd->add_mdmg) - (i+1)*sizeof(sd->add_mdmg[0]));
		break;
	case SP_ADD_DEF_MONSTER: // bonus2 bAddDefMonster,mid,x;
		if(sd->state.lr_flag == 2)
			break;
		ARR_FIND(0, ARRAYLENGTH(sd->add_def), i, sd->add_def[i].rate == 0 || sd->add_def[i].class_ == type2);
		if (i == ARRAYLENGTH(sd->add_def))
		{
			ShowError("pc_bonus2: SP_ADD_DEF_MONSTER: Reached max (%d) number of add Class def bonuses per character!\n", ARRAYLENGTH(sd->add_def));
			break;
		}
		sd->add_def[i].class_ = type2;
		sd->add_def[i].rate += val;
		if (!sd->add_def[i].rate) //Shift the rest of elements up.
			memmove(&sd->add_def[i], &sd->add_def[i+1], sizeof(sd->add_def) - (i+1)*sizeof(sd->add_def[0]));
		break;
	case SP_ADD_MDEF_MONSTER: // bonus2 bAddMDefMonster,mid,x;
		if(sd->state.lr_flag == 2)
			break;
		ARR_FIND(0, ARRAYLENGTH(sd->add_mdef), i, sd->add_mdef[i].rate == 0 || sd->add_mdef[i].class_ == type2);
		if (i == ARRAYLENGTH(sd->add_mdef))
		{
			ShowError("pc_bonus2: SP_ADD_MDEF_MONSTER: Reached max (%d) number of add Class mdef bonuses per character!\n", ARRAYLENGTH(sd->add_mdef));
			break;
		}
		sd->add_mdef[i].class_ = type2;
		sd->add_mdef[i].rate += val;
		if (!sd->add_mdef[i].rate) //Shift the rest of elements up.
			memmove(&sd->add_mdef[i], &sd->add_mdef[i+1], sizeof(sd->add_mdef) - (i+1)*sizeof(sd->add_mdef[0]));
		break;
	case SP_HP_DRAIN_RATE: // bonus2 bHPDrainRate,x,n;
		if(!sd->state.lr_flag) {
			sd->right_weapon.hp_drain_rate.rate += type2;
			sd->right_weapon.hp_drain_rate.per += val;
		}
		else if(sd->state.lr_flag == 1) {
			sd->left_weapon.hp_drain_rate.rate += type2;
			sd->left_weapon.hp_drain_rate.per += val;
		}
		break;
	case SP_SP_DRAIN_RATE: // bonus2 bSPDrainRate,x,n;
		if(!sd->state.lr_flag) {
			sd->right_weapon.sp_drain_rate.rate += type2;
			sd->right_weapon.sp_drain_rate.per += val;
		}
		else if(sd->state.lr_flag == 1) {
			sd->left_weapon.sp_drain_rate.rate += type2;
			sd->left_weapon.sp_drain_rate.per += val;
		}
		break;
	case SP_SP_VANISH_RATE: // bonus2 bSPVanishRate,x,n;
		if(sd->state.lr_flag != 2) {
			sd->bonus.sp_vanish_rate += type2;
			sd->bonus.sp_vanish_per += val;
		}
		break;
	case SP_HP_VANISH_RATE: // bonus2 bHPVanishRate,x,n;
		if(sd->state.lr_flag != 2) {
			sd->bonus.hp_vanish_rate += type2;
			sd->bonus.hp_vanish_per += val;
		}
		break;
	case SP_GET_ZENY_NUM: // bonus2 bGetZenyNum,x,n;
		if(sd->state.lr_flag != 2 && sd->bonus.get_zeny_rate < val) {
			sd->bonus.get_zeny_rate = val;
			sd->bonus.get_zeny_num = type2;
		}
		break;
	case SP_ADD_GET_ZENY_NUM: // bonus2 bAddGetZenyNum,x,n;
		if(sd->state.lr_flag != 2) {
			sd->bonus.get_zeny_rate += val;
			sd->bonus.get_zeny_num += type2;
		}
		break;
	case SP_WEAPON_COMA_ELE: // bonus2 bWeaponComaEle,e,n;
		PC_BONUS_CHK_ELEMENT(type2,SP_WEAPON_COMA_ELE);
		if(sd->state.lr_flag == 2)
			break;
		sd->weapon_coma_ele[type2] += val;
		sd->special_state.bonus_coma = 1;
		break;
	case SP_WEAPON_COMA_RACE: // bonus2 bWeaponComaRace,r,n;
		PC_BONUS_CHK_RACE(type2,SP_WEAPON_COMA_RACE);
		if(sd->state.lr_flag == 2)
			break;
		sd->weapon_coma_race[type2] += val;
		sd->special_state.bonus_coma = 1;
		break;
	case SP_WEAPON_COMA_CLASS: // bonus2 bWeaponComaClass,c,n;
		PC_BONUS_CHK_CLASS(type2,SP_WEAPON_COMA_CLASS);
		if(sd->state.lr_flag == 2)
			break;
		sd->weapon_coma_class[type2] += val;
		sd->special_state.bonus_coma = 1;
		break;
	case SP_WEAPON_ATK: // bonus2 bWeaponAtk,w,n;
		if(sd->state.lr_flag != 2)
			sd->weapon_atk[type2]+=val;
		break;
	case SP_WEAPON_DAMAGE_RATE: // bonus2 bWeaponDamageRate,w,n;
		if(sd->state.lr_flag != 2)
			sd->weapon_damage_rate[type2]+=val;
		break;
	case SP_CRITICAL_ADDRACE: // bonus2 bCriticalAddRace,r,n;
		PC_BONUS_CHK_RACE(type2,SP_CRITICAL_ADDRACE);
		if(sd->state.lr_flag != 2)
			sd->critaddrace[type2] += val*10;
		break;
	case SP_ADDEFF_WHENHIT: // bonus2 bAddEffWhenHit,eff,n;
		PC_BONUS_CHK_SC(type2,SP_ADDEFF_WHENHIT);
		if(sd->state.lr_flag != 2)
			pc_bonus_addeff(sd->addeff_atked, ARRAYLENGTH(sd->addeff_atked), (sc_type)type2, val, 0, 0, 0);
		break;
	case SP_SKILL_ATK: // bonus2 bSkillAtk,sk,n;
		if(sd->state.lr_flag == 2)
			break;
		ARR_FIND(0, ARRAYLENGTH(sd->skillatk), i, sd->skillatk[i].id == 0 || sd->skillatk[i].id == type2);
		if (i == ARRAYLENGTH(sd->skillatk))
		{	//Better mention this so the array length can be updated. [Skotlex]
			ShowError("pc_bonus2: SP_SKILL_ATK: Reached max (%d) number of skills per character, bonus skill %d (+%d%%) lost.\n", ARRAYLENGTH(sd->skillatk), type2, val);
			break;
		}
		if (sd->skillatk[i].id == type2)
			sd->skillatk[i].val += val;
		else {
			sd->skillatk[i].id = type2;
			sd->skillatk[i].val = val;
		}
		break;
	case SP_SKILL_HEAL: // bonus2 bSkillHeal,sk,n;
		if(sd->state.lr_flag == 2)
			break;
		ARR_FIND(0, ARRAYLENGTH(sd->skillheal), i, sd->skillheal[i].id == 0 || sd->skillheal[i].id == type2);
		if (i == ARRAYLENGTH(sd->skillheal))
		{ // Better mention this so the array length can be updated. [Skotlex]
			ShowError("pc_bonus2: SP_SKILL_HEAL: Reached max (%d) number of skills per character, bonus skill %d (+%d%%) lost.\n", ARRAYLENGTH(sd->skillheal), type2, val);
			break;
		}
		if (sd->skillheal[i].id == type2)
			sd->skillheal[i].val += val;
		else {
			sd->skillheal[i].id = type2;
			sd->skillheal[i].val = val;
		}
		break;
	case SP_SKILL_HEAL2: // bonus2 bSkillHeal2,sk,n;
		if(sd->state.lr_flag == 2)
			break;
		ARR_FIND(0, ARRAYLENGTH(sd->skillheal2), i, sd->skillheal2[i].id == 0 || sd->skillheal2[i].id == type2);
		if (i == ARRAYLENGTH(sd->skillheal2))
		{ // Better mention this so the array length can be updated. [Skotlex]
			ShowError("pc_bonus2: SP_SKILL_HEAL2: Reached max (%d) number of skills per character, bonus skill %d (+%d%%) lost.\n", ARRAYLENGTH(sd->skillheal2), type2, val);
			break;
		}
		if (sd->skillheal2[i].id == type2)
			sd->skillheal2[i].val += val;
		else {
			sd->skillheal2[i].id = type2;
			sd->skillheal2[i].val = val;
		}
		break;
	case SP_ADD_SKILL_BLOW: // bonus2 bAddSkillBlow,sk,n;
		if(sd->state.lr_flag == 2)
			break;
		ARR_FIND(0, ARRAYLENGTH(sd->skillblown), i, sd->skillblown[i].id == 0 || sd->skillblown[i].id == type2);
		if (i == ARRAYLENGTH(sd->skillblown))
		{	//Better mention this so the array length can be updated. [Skotlex]
			ShowError("pc_bonus2: SP_ADD_SKILL_BLOW: Reached max (%d) number of skills per character, bonus skill %d (%d) lost.\n", ARRAYLENGTH(sd->skillblown), type2, val);
			break;
		}
		if(sd->skillblown[i].id == type2)
			sd->skillblown[i].val += val;
		else {
			sd->skillblown[i].id = type2;
			sd->skillblown[i].val = val;
		}
		break;
	case SP_HP_LOSS_RATE: // bonus2 bHPLossRate,n,t;
		if(sd->state.lr_flag != 2) {
			sd->hp_loss.value = type2;
			sd->hp_loss.rate = val;
		}
		break;
	case SP_HP_REGEN_RATE: // bonus2 bHPRegenRate,n,t;
		if(sd->state.lr_flag != 2) {
			sd->hp_regen.value = type2;
			sd->hp_regen.rate = val;
		}
		break;
	case SP_ADDRACE2: // bonus2 bAddRace2,mr,x;
		PC_BONUS_CHK_RACE2(type2,SP_ADDRACE2);
		if(sd->state.lr_flag != 2)
			sd->right_weapon.addrace2[type2] += val;
		else
			sd->left_weapon.addrace2[type2] += val;
		break;
	case SP_SUBSIZE: // bonus2 bSubSize,s,x;
		PC_BONUS_CHK_SIZE(type2,SP_SUBSIZE);
		if(sd->state.lr_flag != 2)
			sd->subsize[type2]+=val;
		break;
	case SP_SUBRACE2: // bonus2 bSubRace2,mr,x;
		PC_BONUS_CHK_RACE2(type2,SP_SUBRACE2);
		if(sd->state.lr_flag != 2)
			sd->subrace2[type2]+=val;
		break;
	case SP_ADD_ITEM_HEAL_RATE: // bonus2 bAddItemHealRate,iid,n;
		if(sd->state.lr_flag == 2)
			break;
		if (!itemdb_exists(type2)) {
			ShowError("pc_bonus2: SP_ADD_ITEM_HEAL_RATE Invalid item with id %d\n", type2);
			break;
		}
		for(i=0; i < ARRAYLENGTH(sd->itemhealrate) && sd->itemhealrate[i].nameid && sd->itemhealrate[i].nameid != type2; i++);
		if(i == ARRAYLENGTH(sd->itemhealrate)) {
			ShowError("pc_bonus2: SP_ADD_ITEM_HEAL_RATE: Reached max (%d) number of item heal bonuses per character!\n", ARRAYLENGTH(sd->itemhealrate));
			break;
		}
		sd->itemhealrate[i].nameid = type2;
		sd->itemhealrate[i].rate += val;
		break;
	case SP_ADD_ITEMGROUP_HEAL_RATE: // bonus2 bAddItemGroupHealRate,ig,n;
		if (sd->state.lr_flag == 2)
			break;
		if (!type2 || !itemdb_group_exists(type2)) {
			ShowError("pc_bonus2: SP_ADD_ITEMGROUP_HEAL_RATE: Invalid item group with id %d\n", type2);
			break;
		}
		pc_itemgrouphealrate(sd, type2, val);
		break;
	case SP_EXP_ADDRACE: // bonus2 bExpAddRace,r,x;
		PC_BONUS_CHK_RACE(type2,SP_EXP_ADDRACE);
		if(sd->state.lr_flag != 2)
			sd->expaddrace[type2]+=val;
		break;
	case SP_EXP_ADDCLASS: // bonus2 bExpAddClass,c,x;
		PC_BONUS_CHK_CLASS(type2,SP_EXP_ADDCLASS);
		if(sd->state.lr_flag != 2)
			sd->expaddclass[type2]+=val;
		break;
	case SP_SP_GAIN_RACE: // bonus2 bSPGainRace,r,n;
		PC_BONUS_CHK_RACE(type2,SP_SP_GAIN_RACE);
		if(sd->state.lr_flag != 2)
			sd->sp_gain_race[type2]+=val;
		break;
	case SP_ADD_MONSTER_DROP_ITEM: // bonus2 bAddMonsterDropItem,iid,n;
		if (sd->state.lr_flag != 2)
			pc_bonus_item_drop(sd->add_drop, ARRAYLENGTH(sd->add_drop), type2, 0, CLASS_ALL, RC_NONE_, val);
		break;
	case SP_ADD_MONSTER_DROP_ITEMGROUP: // bonus2 bAddMonsterDropItemGroup,ig,n;
		if (sd->state.lr_flag != 2)
			pc_bonus_item_drop(sd->add_drop, ARRAYLENGTH(sd->add_drop), 0, type2, CLASS_ALL, RC_NONE_, val);
		break;
	case SP_SP_LOSS_RATE: // bonus2 bSPLossRate,n,t;
		if(sd->state.lr_flag != 2) {
			sd->sp_loss.value = type2;
			sd->sp_loss.rate = val;
		}
		break;
	case SP_SP_REGEN_RATE: // bonus2 bSPRegenRate,n,t;
		if(sd->state.lr_flag != 2) {
			sd->sp_regen.value = type2;
			sd->sp_regen.rate = val;
		}
		break;
	case SP_HP_DRAIN_VALUE_RACE: // bonus2 bHPDrainValueRace,r,n;
		PC_BONUS_CHK_RACE(type2,SP_HP_DRAIN_VALUE_RACE);
		if(!sd->state.lr_flag) {
			sd->right_weapon.hp_drain_race[type2] += val;
		}
		else if(sd->state.lr_flag == 1) {
			sd->left_weapon.hp_drain_race[type2] += val;
		}
		break;
	case SP_SP_DRAIN_VALUE_RACE: // bonus2 bSPDrainValueRace,r,n;
		PC_BONUS_CHK_RACE(type2,SP_SP_DRAIN_VALUE_RACE);
		if(!sd->state.lr_flag) {
			sd->right_weapon.sp_drain_race[type2] += val;
		}
		else if(sd->state.lr_flag == 1) {
			sd->left_weapon.sp_drain_race[type2] += val;
		}
		break;
	case SP_HP_DRAIN_VALUE_CLASS: // bonus2 bHPDrainValueClass,c,n;
		PC_BONUS_CHK_CLASS(type2,SP_HP_DRAIN_VALUE_CLASS);
		if(!sd->state.lr_flag) {
			sd->right_weapon.hp_drain_class[type2] += val;
		}
		else if(sd->state.lr_flag == 1) {
			sd->left_weapon.hp_drain_class[type2] += val;
		}
		break;
	case SP_SP_DRAIN_VALUE_CLASS: // bonus2 bSPDrainValueClass,c,n;
		PC_BONUS_CHK_CLASS(type2,SP_SP_DRAIN_VALUE_CLASS);
		if(!sd->state.lr_flag) {
			sd->right_weapon.sp_drain_class[type2] += val;
		}
		else if(sd->state.lr_flag == 1) {
			sd->left_weapon.sp_drain_class[type2] += val;
		}
		break;
	case SP_IGNORE_MDEF_RACE_RATE: // bonus2 bIgnoreMdefRaceRate,r,n;
		PC_BONUS_CHK_RACE(type2,SP_IGNORE_MDEF_RACE_RATE);
		if(sd->state.lr_flag != 2)
			sd->ignore_mdef_by_race[type2] += val;
		break;
	case SP_IGNORE_MDEF_CLASS_RATE: // bonus2 bIgnoreMdefClassRate,c,n;
		PC_BONUS_CHK_CLASS(type2,SP_IGNORE_MDEF_CLASS_RATE);
		if(sd->state.lr_flag != 2)
			sd->ignore_mdef_by_class[type2] += val;
		break;
	case SP_IGNORE_DEF_RACE_RATE: // bonus2 bIgnoreDefRaceRate,r,n;
		PC_BONUS_CHK_RACE(type2,SP_IGNORE_DEF_RACE_RATE);
		if(sd->state.lr_flag != 2)
			sd->ignore_def_by_race[type2] += val;
		break;
	case SP_SKILL_USE_SP_RATE: // bonus2 bSkillUseSPrate,sk,n;
		if(sd->state.lr_flag == 2)
			break;
		ARR_FIND(0, ARRAYLENGTH(sd->skillusesprate), i, sd->skillusesprate[i].id == 0 || sd->skillusesprate[i].id == type2);
		if (i == ARRAYLENGTH(sd->skillusesprate)) {
			ShowError("pc_bonus2: SP_SKILL_USE_SP_RATE: Reached max (%d) number of skills per character, bonus skill %d (+%d%%) lost.\n", ARRAYLENGTH(sd->skillusesprate), type2, val);
			break;
		}
		if (sd->skillusesprate[i].id == type2)
			sd->skillusesprate[i].val += val;
		else {
			sd->skillusesprate[i].id = type2;
			sd->skillusesprate[i].val = val;
		}
		break;
	case SP_SKILL_COOLDOWN: // bonus2 bSkillCooldown,sk,t;
		if(sd->state.lr_flag == 2)
			break;
		ARR_FIND(0, ARRAYLENGTH(sd->skillcooldown), i, sd->skillcooldown[i].id == 0 || sd->skillcooldown[i].id == type2);
		if (i == ARRAYLENGTH(sd->skillcooldown))
		{
			ShowError("pc_bonus2: SP_SKILL_COOLDOWN: Reached max (%d) number of skills per character, bonus skill %d (%d) lost.\n", ARRAYLENGTH(sd->skillcooldown), type2, val);
			break;
		}
		if (sd->skillcooldown[i].id == type2)
			sd->skillcooldown[i].val += val;
		else {
			sd->skillcooldown[i].id = type2;
			sd->skillcooldown[i].val = val;
		}
		break;
#ifdef RENEWAL_CAST
	case SP_SKILL_FIXEDCAST: // bonus2 bSkillFixedCast,sk,t;
		if(sd->state.lr_flag == 2)
			break;
		ARR_FIND(0, ARRAYLENGTH(sd->skillfixcast), i, sd->skillfixcast[i].id == 0 || sd->skillfixcast[i].id == type2);
		if (i == ARRAYLENGTH(sd->skillfixcast))
		{
			ShowError("pc_bonus2: SP_SKILL_FIXEDCAST: Reached max (%d) number of skills per character, bonus skill %d (%d) lost.\n", ARRAYLENGTH(sd->skillfixcast), type2, val);
			break;
		}
		if (sd->skillfixcast[i].id == type2)
			sd->skillfixcast[i].val += val;
		else {
			sd->skillfixcast[i].id = type2;
			sd->skillfixcast[i].val = val;
		}
		break;
	case SP_SKILL_VARIABLECAST: // bonus2 bSkillVariableCast,sk,t;
		if(sd->state.lr_flag == 2)
			break;
		ARR_FIND(0, ARRAYLENGTH(sd->skillvarcast), i, sd->skillvarcast[i].id == 0 || sd->skillvarcast[i].id == type2);
		if (i == ARRAYLENGTH(sd->skillvarcast))
		{
			ShowError("pc_bonus2: SP_SKILL_VARIABLECAST: Reached max (%d) number of skills per character, bonus skill %d (%d) lost.\n", ARRAYLENGTH(sd->skillvarcast), type2, val);
			break;
		}
		if (sd->skillvarcast[i].id == type2)
			sd->skillvarcast[i].val += val;
		else {
			sd->skillvarcast[i].id = type2;
			sd->skillvarcast[i].val = val;
		}
		break;
	case SP_CASTRATE: // bonus2 bCastrate,sk,n;
	case SP_VARCASTRATE: // bonus2 bVariableCastrate,sk,n;
		if(sd->state.lr_flag == 2)
			break;
		ARR_FIND(0, ARRAYLENGTH(sd->skillcastrate), i, sd->skillcastrate[i].id == 0 || sd->skillcastrate[i].id == type2);
		if (i == ARRAYLENGTH(sd->skillcastrate))
		{
			ShowError("pc_bonus2: SP_VARCASTRATE: Reached max (%d) number of skills per character, bonus skill %d (%d%%) lost.\n",ARRAYLENGTH(sd->skillcastrate), type2, val);
			break;
		}
		if(sd->skillcastrate[i].id == type2)
			sd->skillcastrate[i].val -= val;
		else {
			sd->skillcastrate[i].id = type2;
			sd->skillcastrate[i].val -= val;
		}
		break;
	case SP_FIXCASTRATE: // bonus2 bFixedCastrate,sk,n;
		if(sd->state.lr_flag == 2)
			break;
		ARR_FIND(0, ARRAYLENGTH(sd->skillfixcastrate), i, sd->skillfixcastrate[i].id == 0 || sd->skillfixcastrate[i].id == type2);
		if (i == ARRAYLENGTH(sd->skillfixcastrate))
		{
			ShowError("pc_bonus2: SP_FIXCASTRATE: Reached max (%d) number of skills per character, bonus skill %d (%d%%) lost.\n", ARRAYLENGTH(sd->skillfixcastrate), type2, val);
			break;
		}
		if(sd->skillfixcastrate[i].id == type2)
			sd->skillfixcastrate[i].val -= val;
		else {
			sd->skillfixcastrate[i].id = type2;
			sd->skillfixcastrate[i].val -= val;
		}
		break;
#else
	case SP_SKILL_FIXEDCAST: // bonus2 bSkillFixedCast,sk,t;
	case SP_SKILL_VARIABLECAST: // bonus2 bSkillVariableCast,sk,t;
	case SP_FIXCASTRATE: // bonus2 bFixedCastrate,sk,n;
		//ShowWarning("pc_bonus2: Non-RENEWAL_CAST doesn't support this bonus %d.\n", type);
		break;
	case SP_VARCASTRATE: // bonus2 bVariableCastrate,sk,n;
	case SP_CASTRATE: // bonus2 bCastrate,sk,n;
		if(sd->state.lr_flag == 2)
			break;
		ARR_FIND(0, ARRAYLENGTH(sd->skillcastrate), i, sd->skillcastrate[i].id == 0 || sd->skillcastrate[i].id == type2);
		if (i == ARRAYLENGTH(sd->skillcastrate))
		{	//Better mention this so the array length can be updated. [Skotlex]
			ShowError("pc_bonus2: %s: Reached max (%d) number of skills per character, bonus skill %d (%d%%) lost.\n",
				(type == SP_CASTRATE) ? "SP_CASTRATE" : "SP_VARCASTRATE", ARRAYLENGTH(sd->skillcastrate), type2, val);
			break;
		}
		if(sd->skillcastrate[i].id == type2)
			sd->skillcastrate[i].val += val;
		else {
			sd->skillcastrate[i].id = type2;
			sd->skillcastrate[i].val = val;
		}
		break;
#endif
	case SP_SKILL_USE_SP: // bonus2 bSkillUseSP,sk,n;
		if(sd->state.lr_flag == 2)
			break;
		ARR_FIND(0, ARRAYLENGTH(sd->skillusesp), i, sd->skillusesp[i].id == 0 || sd->skillusesp[i].id == type2);
		if (i == ARRAYLENGTH(sd->skillusesp)) {
			ShowError("pc_bonus2: SP_SKILL_USE_SP: Reached max (%d) number of skills per character, bonus skill %d (%d) lost.\n", ARRAYLENGTH(sd->skillusesp), type2, val);
			break;
		}
		if (sd->skillusesp[i].id == type2)
			sd->skillusesp[i].val += val;
		else {
			sd->skillusesp[i].id = type2;
			sd->skillusesp[i].val = val;
		}
		break;
	case SP_SUB_SKILL: // bonus2 bSubSkill,sk,n;
		ARR_FIND(0, ARRAYLENGTH(sd->subskill), i, sd->subskill[i].id == type2 || sd->subskill[i].id == 0);
		if (i == ARRAYLENGTH(sd->subskill)) {
			ShowError("pc_bonus2: SP_SUB_SKILL: Reached max (%d) number of skills per character, bonus skill %d (%d) lost.\n", ARRAYLENGTH(sd->subskill), type2, val);
			break;
		}
		if (sd->subskill[i].id == type2)
			sd->subskill[i].val += val;
		else {
			sd->subskill[i].id = type2;
			sd->subskill[i].val = val;
		}
		break;
	case SP_SUBDEF_ELE: // bonus2 bSubDefEle,e,x;
		PC_BONUS_CHK_ELEMENT(type2,SP_SUBDEF_ELE);
		sd->subdefele[type2] += val;
		break;
	case SP_COMA_CLASS: // bonus2 bComaClass,c,n;
		PC_BONUS_CHK_CLASS(type2,SP_COMA_CLASS);
		sd->coma_class[type2] += val;
		sd->special_state.bonus_coma = 1;
		break;
	case SP_COMA_RACE: // bonus2 bComaRace,r,n;
		PC_BONUS_CHK_RACE(type2,SP_COMA_RACE);
		sd->coma_race[type2] += val;
		sd->special_state.bonus_coma = 1;
		break;
	case SP_MAGIC_ADDRACE2: // bonus2 bMagicAddRace2,mr,n;
		PC_BONUS_CHK_RACE2(type2, SP_MAGIC_ADDRACE2);
		if(sd->state.lr_flag != 2)
			sd->magic_addrace2[type2] += val;
		break;
	case SP_IGNORE_MDEF_RACE2_RATE: //bonus2 bIgnoreMdefRace2Rate,mr,n;
		PC_BONUS_CHK_RACE2(type2, SP_IGNORE_MDEF_RACE2);
		if (sd->state.lr_flag != 2)
			sd->ignore_mdef_by_race2[type2] += val;
		break;
	default:
		ShowWarning("pc_bonus2: unknown type %d %d %d!\n",type,type2,val);
		break;
	}
}

/**
* Gives item bonus to player for format: bonus3 bBonusName,type2,val;
* @param sd
* @param type Bonus type used by bBonusName
* @param type2
* @param val Value that usually for rate or fixed value
*/
void pc_bonus3(struct map_session_data *sd,int type,int type2,int type3,int val)
{
	nullpo_retv(sd);

	switch(type){
	case SP_ADD_MONSTER_DROP_ITEM: // bonus3 bAddMonsterDropItem,iid,r,n;
		if(sd->state.lr_flag != 2)
			pc_bonus_item_drop(sd->add_drop, ARRAYLENGTH(sd->add_drop), type2, 0, CLASS_NONE, type3, val);
		break;
	case SP_ADD_MONSTER_ID_DROP_ITEM: // bonus3 bAddMonsterIdDropItem,iid,mid,n;
		if(sd->state.lr_flag != 2)
			pc_bonus_item_drop(sd->add_drop, ARRAYLENGTH(sd->add_drop), type2, 0, CLASS_NONE, -type3, val);
		break;
	case SP_ADD_CLASS_DROP_ITEM: // bonus3 bAddClassDropItem,iid,c,n;
		if(sd->state.lr_flag != 2)
			pc_bonus_item_drop(sd->add_drop, ARRAYLENGTH(sd->add_drop), type2, 0, type3, RC_NONE_, val);
		break;
	case SP_AUTOSPELL: // bonus3 bAutoSpell,sk,y,n;
		if(sd->state.lr_flag != 2)
		{
			int target = skill_get_inf(type2); //Support or Self (non-auto-target) skills should pick self.
			target = target&INF_SUPPORT_SKILL || (target&INF_SELF_SKILL && !(skill_get_inf2(type2)&INF2_NO_TARGET_SELF));
			pc_bonus_autospell(sd->autospell, ARRAYLENGTH(sd->autospell),
				target?-type2:type2, type3, val, 0, current_equip_card_id);
		}
		break;
	case SP_AUTOSPELL_WHENHIT: // bonus3 bAutoSpellWhenHit,sk,y,n;
		if(sd->state.lr_flag != 2)
		{
			int target = skill_get_inf(type2); //Support or Self (non-auto-target) skills should pick self.
			target = target&INF_SUPPORT_SKILL || (target&INF_SELF_SKILL && !(skill_get_inf2(type2)&INF2_NO_TARGET_SELF));
			pc_bonus_autospell(sd->autospell2, ARRAYLENGTH(sd->autospell2),
				target?-type2:type2, type3, val, BF_NORMAL|BF_SKILL, current_equip_card_id);
		}
		break;
	case SP_ADD_MONSTER_DROP_ITEMGROUP: // bonus3 bAddMonsterDropItemGroup,ig,r,n;
		if (sd->state.lr_flag != 2)
			pc_bonus_item_drop(sd->add_drop, ARRAYLENGTH(sd->add_drop), 0, type2, CLASS_NONE, type3, val);
		break;
	case SP_ADD_CLASS_DROP_ITEMGROUP: // bonus3 bAddClassDropItemGroup,ig,c,n;
		if (sd->state.lr_flag != 2)
			pc_bonus_item_drop(sd->add_drop, ARRAYLENGTH(sd->add_drop), 0, type2, type3, RC_NONE_, val);
		break;

	case SP_ADDEFF: // bonus3 bAddEff,eff,n,y;
		PC_BONUS_CHK_SC(type2,SP_ADDEFF);
		pc_bonus_addeff(sd->addeff, ARRAYLENGTH(sd->addeff), (sc_type)type2,
			sd->state.lr_flag != 2 ? type3 : 0, sd->state.lr_flag == 2 ? type3 : 0, val, 0);
		break;

	case SP_ADDEFF_WHENHIT: // bonus3 bAddEffWhenHit,eff,n,y;
		PC_BONUS_CHK_SC(type2,SP_ADDEFF_WHENHIT);
		if(sd->state.lr_flag != 2)
			pc_bonus_addeff(sd->addeff_atked, ARRAYLENGTH(sd->addeff_atked), (sc_type)type2, type3, 0, val, 0);
		break;

	case SP_ADDEFF_ONSKILL: // bonus3 bAddEffOnSkill,sk,eff,n;
		PC_BONUS_CHK_SC(type2,SP_ADDEFF_ONSKILL);
		if( sd->state.lr_flag != 2 )
			pc_bonus_addeff_onskill(sd->addeff_onskill, ARRAYLENGTH(sd->addeff_onskill), (sc_type)type3, val, type2, ATF_TARGET, 0);
		break;

	case SP_ADDELE: // bonus3 bAddEle,e,x,bf;
		PC_BONUS_CHK_ELEMENT(type2,SP_ADDELE);
		if (sd->state.lr_flag != 2)
			pc_bonus_addele(sd, (unsigned char)type2, type3, val);
		break;

	case SP_SUBELE: // bonus3 bSubEle,e,x,bf;
		PC_BONUS_CHK_ELEMENT(type2,SP_SUBELE);
		if (sd->state.lr_flag != 2)
			pc_bonus_subele(sd, (unsigned char)type2, type3, val);
		break;
		
	case SP_SP_VANISH_RACE_RATE: // bonus3 bSPVanishRaceRate,r,x,n;
		PC_BONUS_CHK_RACE(type2,SP_SP_VANISH_RACE_RATE);
		if(sd->state.lr_flag != 2) {
			sd->sp_vanish_race[type2].rate += type3;
			sd->sp_vanish_race[type2].per += val;
		}
		break;

	case SP_HP_VANISH_RACE_RATE: // bonus3 bHPVanishRaceRate,r,x,n;
		PC_BONUS_CHK_RACE(type2,SP_HP_VANISH_RACE_RATE);
		if(sd->state.lr_flag != 2) {
			sd->hp_vanish_race[type2].rate += type3;
			sd->hp_vanish_race[type2].per += val;
		}
		break;
	case SP_STATE_NORECOVER_RACE: // bonus3 bStateNoRecoverRace,r,x,t;
		PC_BONUS_CHK_RACE(type2, SP_STATE_NORECOVER_RACE);
		if (sd->state.lr_flag == 2)
			break;
		//! CONFIRM: Is it not stackable? Does not check max or min value?
		//if (type3 > sd->norecover_state_race[type2].rate) {
		//	sd->norecover_state_race[type2].rate = type3;
		//	sd->norecover_state_race[type2].tick = val;
		//	break;
		//}
		sd->norecover_state_race[type2].rate = type3;
		sd->norecover_state_race[type2].tick = val;
		break;
	default:
		ShowWarning("pc_bonus3: unknown type %d %d %d %d!\n",type,type2,type3,val);
		break;
	}
}

/**
* Gives item bonus to player for format: bonus4 bBonusName,type2,type3,val;
* @param sd
* @param type Bonus type used by bBonusName
* @param type2
* @param type3
* @param val Value that usually for rate or fixed value
*/
void pc_bonus4(struct map_session_data *sd,int type,int type2,int type3,int type4,int val)
{
	nullpo_retv(sd);

	switch(type){
	case SP_AUTOSPELL: // bonus4 bAutoSpell,sk,y,n,i;
		if(sd->state.lr_flag != 2)
			pc_bonus_autospell(sd->autospell, ARRAYLENGTH(sd->autospell), (val&1?type2:-type2), (val&2?-type3:type3), type4, 0, current_equip_card_id);
		break;

	case SP_AUTOSPELL_WHENHIT: // bonus4 bAutoSpellWhenHit,sk,y,n,i;
		if(sd->state.lr_flag != 2)
			pc_bonus_autospell(sd->autospell2, ARRAYLENGTH(sd->autospell2), (val&1?type2:-type2), (val&2?-type3:type3), type4, BF_NORMAL|BF_SKILL, current_equip_card_id);
		break;

	case SP_AUTOSPELL_ONSKILL: // bonus4 bAutoSpellOnSkill,sk,x,y,n;
		if(sd->state.lr_flag != 2)
		{
			int target = skill_get_inf(type2); //Support or Self (non-auto-target) skills should pick self.
			target = target&INF_SUPPORT_SKILL || (target&INF_SELF_SKILL && !(skill_get_inf2(type2)&INF2_NO_TARGET_SELF));

			pc_bonus_autospell_onskill(sd->autospell3, ARRAYLENGTH(sd->autospell3), type2, target?-type3:type3, type4, val, current_equip_card_id);
		}
		break;

	case SP_ADDEFF: // bonus4 bAddEff,eff,n,y,t;
		PC_BONUS_CHK_SC(type2,SP_ADDEFF);
		pc_bonus_addeff(sd->addeff, ARRAYLENGTH(sd->addeff), (sc_type)type2,
			sd->state.lr_flag != 2 ? type3 : 0, sd->state.lr_flag == 2 ? type3 : 0, type4, val);
		break;

	case SP_ADDEFF_WHENHIT: // bonus4 bAddEffWhenHit,eff,n,y,t;
		PC_BONUS_CHK_SC(type2,SP_ADDEFF_WHENHIT);
		if (sd->state.lr_flag != 2)
			pc_bonus_addeff(sd->addeff_atked, ARRAYLENGTH(sd->addeff_atked), (sc_type)type2, type3, 0, type4, val);
		break;

	case SP_ADDEFF_ONSKILL: // bonus4 bAddEffOnSkill,sk,eff,n,y;
		PC_BONUS_CHK_SC(type3,SP_ADDEFF_ONSKILL);
		if( sd->state.lr_flag != 2 )
			pc_bonus_addeff_onskill(sd->addeff_onskill, ARRAYLENGTH(sd->addeff_onskill), (sc_type)type3, type4, type2, val, 0);
		break;

	case SP_SET_DEF_RACE: // bonus4 bSetDefRace,r,n,t,y;
		PC_BONUS_CHK_RACE(type2,SP_SET_DEF_RACE);
		if(sd->state.lr_flag == 2)
			break;
		sd->def_set_race[type2].rate = type3;
		sd->def_set_race[type2].tick = type4;
		sd->def_set_race[type2].value = val;
		break;

	case SP_SET_MDEF_RACE: // bonus4 bSetMDefRace,r,n,t,y;
		PC_BONUS_CHK_RACE(type2,SP_SET_MDEF_RACE);
		if(sd->state.lr_flag == 2)
			break;
		sd->mdef_set_race[type2].rate = type3;
		sd->mdef_set_race[type2].tick = type4;
		sd->mdef_set_race[type2].value = val;
		break;

	default:
		ShowWarning("pc_bonus4: unknown type %d %d %d %d %d!\n",type,type2,type3,type4,val);
		break;
	}
}

/**
* Gives item bonus to player for format: bonus5 bBonusName,type2,type3,type4,val;
* @param sd
* @param type Bonus type used by bBonusName
* @param type2
* @param type3
* @param type4
* @param val Value that usually for rate or fixed value
*/
void pc_bonus5(struct map_session_data *sd,int type,int type2,int type3,int type4,int type5,int val)
{
	nullpo_retv(sd);

	switch(type){
	case SP_AUTOSPELL: // bonus5 bAutoSpell,sk,y,n,bf,i;
		if(sd->state.lr_flag != 2)
			pc_bonus_autospell(sd->autospell, ARRAYLENGTH(sd->autospell), (val&1?type2:-type2), (val&2?-type3:type3), type4, type5, current_equip_card_id);
		break;

	case SP_AUTOSPELL_WHENHIT: // bonus5 bAutoSpellWhenHit,sk,y,n,bf,i;
		if(sd->state.lr_flag != 2)
			pc_bonus_autospell(sd->autospell2, ARRAYLENGTH(sd->autospell2), (val&1?type2:-type2), (val&2?-type3:type3), type4, type5, current_equip_card_id);
		break;

	case SP_AUTOSPELL_ONSKILL: // bonus5 bAutoSpellOnSkill,sk,x,y,n,i;
		if(sd->state.lr_flag != 2)
			pc_bonus_autospell_onskill(sd->autospell3, ARRAYLENGTH(sd->autospell3), type2, (val&1?-type3:type3), (val&2?-type4:type4), type5, current_equip_card_id);
		break;
 
	case SP_ADDEFF_ONSKILL: // bonus5 bAddEffOnSkill,sk,eff,n,y,t;
		PC_BONUS_CHK_SC(type3,SP_ADDEFF_ONSKILL);
		if( sd->state.lr_flag != 2 )
			pc_bonus_addeff_onskill(sd->addeff_onskill, ARRAYLENGTH(sd->addeff_onskill), (sc_type)type3, type4, type2, type5, val);
		break;

	default:
		ShowWarning("pc_bonus5: unknown type %d %d %d %d %d %d!\n",type,type2,type3,type4,type5,val);
		break;
	}
}

/*==========================================
 *	Grants a player a given skill. Flag values are:
 *	0 - Grant permanent skill to be bound to skill tree
 *	1 - Grant an item skill (temporary)
 *	2 - Like 1, except the level granted can stack with previously learned level.
 *	4 - Like 0, except the skill will ignore skill tree (saves through job changes and resets).
 *------------------------------------------*/
bool pc_skill(TBL_PC* sd, uint16 skill_id, int level, enum e_addskill_type type) {
	uint16 idx = 0;
	nullpo_ret(sd);

	if (!skill_id || !(idx = skill_get_index(skill_id))) {
		ShowError("pc_skill: Skill with id %d does not exist in the skill database\n", skill_id);
		return false;
	}
	if (level > MAX_SKILL_LEVEL) {
		ShowError("pc_skill: Skill level %d too high. Max lv supported is %d\n", level, MAX_SKILL_LEVEL);
		return false;
	}
	if (type == ADDSKILL_TEMP_ADDLEVEL && sd->status.skill[idx].lv + level > MAX_SKILL_LEVEL) {
		ShowWarning("pc_skill: Skill level bonus %d too high. Max lv supported is %d. Curr lv is %d. Set to max level.\n", level, MAX_SKILL_LEVEL, sd->status.skill[idx].lv);
		level = MAX_SKILL_LEVEL - sd->status.skill[idx].lv;
	}

	switch (type) {
		case ADDSKILL_PERMANENT: //Set skill data overwriting whatever was there before.
			sd->status.skill[idx].id   = skill_id;
			sd->status.skill[idx].lv   = level;
			sd->status.skill[idx].flag = SKILL_FLAG_PERMANENT;
			if (level == 0) { //Remove skill.
				sd->status.skill[idx].id = 0;
				clif_deleteskill(sd,skill_id);
			} else
				clif_addskill(sd,skill_id);
			if (!skill_get_inf(skill_id)) //Only recalculate for passive skills.
				status_calc_pc(sd, SCO_NONE);
			break;

		case ADDSKILL_TEMP: //Item bonus skill.
			if (sd->status.skill[idx].id != 0) {
				if (sd->status.skill[idx].lv >= level)
					return true;
				if (sd->status.skill[idx].flag == SKILL_FLAG_PERMANENT) //Non-granted skill, store it's level.
					sd->status.skill[idx].flag = SKILL_FLAG_REPLACED_LV_0 + sd->status.skill[idx].lv;
			} else {
				sd->status.skill[idx].id   = skill_id;
				sd->status.skill[idx].flag = SKILL_FLAG_TEMPORARY;
			}
			sd->status.skill[idx].lv = level;
			break;

		case ADDSKILL_TEMP_ADDLEVEL: //Add skill bonus on top of what you had.
			if (sd->status.skill[idx].id != 0) {
				if (sd->status.skill[idx].flag == SKILL_FLAG_PERMANENT)
					sd->status.skill[idx].flag = SKILL_FLAG_REPLACED_LV_0 + sd->status.skill[idx].lv; // Store previous level.
			} else {
				sd->status.skill[idx].id   = skill_id;
				sd->status.skill[idx].flag = SKILL_FLAG_TEMPORARY; //Set that this is a bonus skill.
			}
			sd->status.skill[idx].lv += level;
			break;

		case ADDSKILL_PERMANENT_GRANTED: //Permanent granted skills ignore the skill tree
			sd->status.skill[idx].id   = skill_id;
			sd->status.skill[idx].lv   = level;
			sd->status.skill[idx].flag = SKILL_FLAG_PERM_GRANTED;
			if (level == 0) { //Remove skill.
				sd->status.skill[idx].id = 0;
				clif_deleteskill(sd,skill_id);
			} else
				clif_addskill(sd,skill_id);
			if (!skill_get_inf(skill_id)) //Only recalculate for passive skills.
				status_calc_pc(sd, SCO_NONE);
			break;

		default:
			return false;
	}
	return true;
}
/*==========================================
 * Append a card to an item ?
 *------------------------------------------*/
int pc_insert_card(struct map_session_data* sd, int idx_card, int idx_equip)
{
	int i;
	unsigned short nameid;

	nullpo_ret(sd);

	if( idx_equip < 0 || idx_equip >= MAX_INVENTORY || sd->inventory_data[idx_equip] == NULL )
		return 0; //Invalid item index.
	if( idx_card < 0 || idx_card >= MAX_INVENTORY || sd->inventory_data[idx_card] == NULL )
		return 0; //Invalid card index.
	if( sd->inventory.u.items_inventory[idx_equip].nameid <= 0 || sd->inventory.u.items_inventory[idx_equip].amount < 1 )
		return 0; // target item missing
	if( sd->inventory.u.items_inventory[idx_card].nameid <= 0 || sd->inventory.u.items_inventory[idx_card].amount < 1 )
		return 0; // target card missing
	if( sd->inventory_data[idx_equip]->type != IT_WEAPON && sd->inventory_data[idx_equip]->type != IT_ARMOR )
		return 0; // only weapons and armor are allowed
	if( sd->inventory_data[idx_card]->type != IT_CARD )
		return 0; // must be a card
	if( sd->inventory.u.items_inventory[idx_equip].identify == 0 )
		return 0; // target must be identified
	if( itemdb_isspecial(sd->inventory.u.items_inventory[idx_equip].card[0]) )
		return 0; // card slots reserved for other purposes
	if( (sd->inventory_data[idx_equip]->equip & sd->inventory_data[idx_card]->equip) == 0 )
		return 0; // card cannot be compounded on this item type
	if( sd->inventory_data[idx_equip]->type == IT_WEAPON && sd->inventory_data[idx_card]->equip == EQP_SHIELD )
		return 0; // attempted to place shield card on left-hand weapon.
	if( sd->inventory.u.items_inventory[idx_equip].equip != 0 )
		return 0; // item must be unequipped

	ARR_FIND( 0, sd->inventory_data[idx_equip]->slot, i, sd->inventory.u.items_inventory[idx_equip].card[i] == 0 );
	if( i == sd->inventory_data[idx_equip]->slot )
		return 0; // no free slots

	// remember the card id to insert
	nameid = sd->inventory.u.items_inventory[idx_card].nameid;

	if( pc_delitem(sd,idx_card,1,1,0,LOG_TYPE_OTHER) == 1 )
	{// failed
		clif_insert_card(sd,idx_equip,idx_card,1);
	}
	else
	{// success
		log_pick_pc(sd, LOG_TYPE_OTHER, -1, &sd->inventory.u.items_inventory[idx_equip]);
		sd->inventory.u.items_inventory[idx_equip].card[i] = nameid;
		log_pick_pc(sd, LOG_TYPE_OTHER,  1, &sd->inventory.u.items_inventory[idx_equip]);
		clif_insert_card(sd,idx_equip,idx_card,0);
	}

	return 0;
}

//
// Items
//

/*==========================================
 * Update buying value by skills
 *------------------------------------------*/
int pc_modifybuyvalue(struct map_session_data *sd,int orig_value)
{
	int skill,val = orig_value,rate1 = 0,rate2 = 0;
	if((skill=pc_checkskill(sd,MC_DISCOUNT))>0)	// merchant discount
		rate1 = 5+skill*2-((skill==10)? 1:0);
	if((skill=pc_checkskill(sd,RG_COMPULSION))>0)	 // rogue discount
		rate2 = 5+skill*4;
	if(rate1 < rate2) rate1 = rate2;
	if(rate1)
		val = (int)((double)orig_value*(double)(100-rate1)/100.);
	if(val < 0) val = 0;
	if(orig_value > 0 && val < 1) val = 1;

	return val;
}

/*==========================================
 * Update selling value by skills
 *------------------------------------------*/
int pc_modifysellvalue(struct map_session_data *sd,int orig_value)
{
	int skill,val = orig_value,rate = 0;
	if((skill=pc_checkskill(sd,MC_OVERCHARGE))>0)	//OverCharge
		rate = 5+skill*2-((skill==10)? 1:0);
	if(rate)
		val = (int)((double)orig_value*(double)(100+rate)/100.);
	if(val < 0) val = 0;
	if(orig_value > 0 && val < 1) val = 1;

	return val;
}

/*==========================================
 * Checking if we have enough place on inventory for new item
 * Make sure to take 30k as limit (for client I guess)
 * @param sd
 * @param nameid
 * @param amount
 * @return e_chkitem_result
 *------------------------------------------*/
char pc_checkadditem(struct map_session_data *sd, unsigned short nameid, int amount)
{
	int i;
	struct item_data* data;

	nullpo_ret(sd);

	if(amount > MAX_AMOUNT)
		return CHKADDITEM_OVERAMOUNT;

	data = itemdb_search(nameid);

	if(!itemdb_isstackable2(data))
		return CHKADDITEM_NEW;

	if( data->stack.inventory && amount > data->stack.amount )
		return CHKADDITEM_OVERAMOUNT;

	for(i=0;i<MAX_INVENTORY;i++){
		// FIXME: This does not consider the checked item's cards, thus could check a wrong slot for stackability.
		if(sd->inventory.u.items_inventory[i].nameid == nameid){
			if( amount > MAX_AMOUNT - sd->inventory.u.items_inventory[i].amount || ( data->stack.inventory && amount > data->stack.amount - sd->inventory.u.items_inventory[i].amount ) )
				return CHKADDITEM_OVERAMOUNT;
			return CHKADDITEM_EXIST;
		}
	}

	return CHKADDITEM_NEW;
}

/*==========================================
 * Return number of available place in inventory
 * Each non stackable item will reduce place by 1
 * @param sd
 * @return Number of empty slots
 *------------------------------------------*/
uint8 pc_inventoryblank(struct map_session_data *sd)
{
	uint8 i, b;

	nullpo_ret(sd);

	for(i = 0, b = 0; i < MAX_INVENTORY; i++){
		if(sd->inventory.u.items_inventory[i].nameid == 0)
			b++;
	}

	return b;
}

/**
 * Attempts to remove zeny from player
 * @param sd: Player
 * @param zeny: Zeny removed
 * @param type: Log type
 * @param tsd: (optional) From who to log (if null take sd)
 * @return 0: Success, 1: Failed (Removing negative Zeny or not enough Zeny), 2: Player not found
 */
char pc_payzeny(struct map_session_data *sd, int zeny, enum e_log_pick_type type, struct map_session_data *tsd)
{
	nullpo_retr(2,sd);

	zeny = cap_value(zeny,-MAX_ZENY,MAX_ZENY); //prevent command UB
	if( zeny < 0 )
	{
		ShowError("pc_payzeny: Paying negative Zeny (zeny=%d, account_id=%d, char_id=%d).\n", zeny, sd->status.account_id, sd->status.char_id);
		return 1;
	}

	if( sd->status.zeny < zeny )
		return 1; //Not enough.

	sd->status.zeny -= zeny;
	clif_updatestatus(sd,SP_ZENY);

	if(!tsd) tsd = sd;
	log_zeny(sd, type, tsd, -zeny);
	if( zeny > 0 && sd->state.showzeny ) {
		char output[255];
		sprintf(output, "Removed %dz.", zeny);
		clif_disp_onlyself(sd,output,strlen(output));
	}

	return 0;
}

/**
 * Attempts to give zeny to player
 * @param sd: Player
 * @param type: Log type
 * @param tsd: (optional) From who to log (if null take sd)
 * @return -1: Player not found, 0: Success, 1: Giving negative Zeny
 */
char pc_getzeny(struct map_session_data *sd, int zeny, enum e_log_pick_type type, struct map_session_data *tsd)
{
	nullpo_retr(-1,sd);

	zeny = cap_value(zeny,-MAX_ZENY,MAX_ZENY); //prevent command UB
	if( zeny < 0 )
	{
		ShowError("pc_getzeny: Obtaining negative Zeny (zeny=%d, account_id=%d, char_id=%d).\n", zeny, sd->status.account_id, sd->status.char_id);
		return 1;
	}

	if( zeny > MAX_ZENY - sd->status.zeny )
		zeny = MAX_ZENY - sd->status.zeny;

	sd->status.zeny += zeny;
	clif_updatestatus(sd,SP_ZENY);

	if(!tsd) tsd = sd;
	log_zeny(sd, type, tsd, zeny);
	if( zeny > 0 && sd->state.showzeny ) {
		char output[255];
		sprintf(output, "Gained %dz.", zeny);
		clif_disp_onlyself(sd,output,strlen(output));
	}

	return 0;
}

/**
 * Attempts to remove Cash Points from player
 * @param sd: Player
 * @param price: Points player has to pay
 * @param points: Points player has
 * @param type: Log type
 * @return -2: Paying negative points, -1: Not enough points, otherwise success (cash+points)
 */
int pc_paycash(struct map_session_data *sd, int price, int points, e_log_pick_type type)
{
	int cash;
	nullpo_retr(-1,sd);

	points = cap_value(points,-MAX_ZENY,MAX_ZENY); //prevent command UB
	if( price < 0 || points < 0 )
	{
		ShowError("pc_paycash: Paying negative points (price=%d, points=%d, account_id=%d, char_id=%d).\n", price, points, sd->status.account_id, sd->status.char_id);
		return -2;
	}

	if( points > price )
	{
		ShowWarning("pc_paycash: More kafra points provided than needed (price=%d, points=%d, account_id=%d, char_id=%d).\n", price, points, sd->status.account_id, sd->status.char_id);
		points = price;
	}

	cash = price-points;

	if( sd->cashPoints < cash || sd->kafraPoints < points )
	{
		ShowError("pc_paycash: Not enough points (cash=%d, kafra=%d) to cover the price (cash=%d, kafra=%d) (account_id=%d, char_id=%d).\n", sd->cashPoints, sd->kafraPoints, cash, points, sd->status.account_id, sd->status.char_id);
		return -1;
	}

	pc_setaccountreg(sd, add_str("#CASHPOINTS"), sd->cashPoints-cash);
	if( cash ){
		log_cash( sd, type, LOG_CASH_TYPE_CASH, -cash );
	}
	pc_setaccountreg(sd, add_str("#KAFRAPOINTS"), sd->kafraPoints-points);
	if( points ){
		log_cash( sd, type, LOG_CASH_TYPE_KAFRA, -points );
	}

	if( battle_config.cashshop_show_points )
	{
		char output[CHAT_SIZE_MAX];

		sprintf(output, msg_txt(sd,504), points, cash, sd->kafraPoints, sd->cashPoints);
		clif_disp_onlyself(sd, output, strlen(output));
	}
	return cash+points;
}

/**
 * Attempts to give Cash Points to player
 * @param sd: Player
 * @param cash: Cash player gets
 * @param points: Points player has
 * @param type: Log type
 * @return -2: Error, -1: Giving negative cash/points, otherwise success (cash or points)
 */
int pc_getcash(struct map_session_data *sd, int cash, int points, e_log_pick_type type)
{
	char output[CHAT_SIZE_MAX];

	nullpo_retr(-1,sd);

	cash = cap_value(cash,-MAX_ZENY,MAX_ZENY); //prevent command UB
	points = cap_value(points,-MAX_ZENY,MAX_ZENY); //prevent command UB
	if( cash > 0 )
	{
		if( cash > MAX_ZENY-sd->cashPoints )
		{
			ShowWarning("pc_getcash: Cash point overflow (cash=%d, have cash=%d, account_id=%d, char_id=%d).\n", cash, sd->cashPoints, sd->status.account_id, sd->status.char_id);
			cash = MAX_ZENY-sd->cashPoints;
		}

		pc_setaccountreg(sd, add_str("#CASHPOINTS"), sd->cashPoints+cash);
		if( cash ){
			log_cash( sd, type, LOG_CASH_TYPE_CASH, cash );
		}

		if( battle_config.cashshop_show_points )
		{
			sprintf(output, msg_txt(sd,505), cash, sd->cashPoints);
			clif_disp_onlyself(sd, output, strlen(output));
		}
		return cash;
	}
	else if( cash < 0 )
	{
		ShowError("pc_getcash: Obtaining negative cash points (cash=%d, account_id=%d, char_id=%d).\n", cash, sd->status.account_id, sd->status.char_id);
		return -1;
	}

	if( points > 0 )
	{
		if( points > MAX_ZENY-sd->kafraPoints )
		{
			ShowWarning("pc_getcash: Kafra point overflow (points=%d, have points=%d, account_id=%d, char_id=%d).\n", points, sd->kafraPoints, sd->status.account_id, sd->status.char_id);
			points = MAX_ZENY-sd->kafraPoints;
		}

		pc_setaccountreg(sd, add_str("#KAFRAPOINTS"), sd->kafraPoints+points);
		if( points ){
			log_cash( sd, type, LOG_CASH_TYPE_KAFRA, points );
		}

		if( battle_config.cashshop_show_points )
		{
			sprintf(output, msg_txt(sd,506), points, sd->kafraPoints);
			clif_disp_onlyself(sd, output, strlen(output));
		}
		return points;
	}
	else if( points < 0 )
	{
		ShowError("pc_getcash: Obtaining negative kafra points (points=%d, account_id=%d, char_id=%d).\n", points, sd->status.account_id, sd->status.char_id);
		return -1;
	}
	return -2; //shouldn't happen but just in case
}

/**
 * Searching a specified itemid in inventory and return his stored index
 * @param sd Player
 * @param nameid Find this Item!
 * @return Stored index in inventory, or -1 if not found.
 **/
short pc_search_inventory(struct map_session_data *sd, unsigned short nameid) {
	short i;
	nullpo_retr(-1, sd);

	ARR_FIND( 0, MAX_INVENTORY, i, sd->inventory.u.items_inventory[i].nameid == nameid && (sd->inventory.u.items_inventory[i].amount > 0 || nameid == 0) );
	return ( i < MAX_INVENTORY ) ? i : -1;
}

/** Attempt to add a new item to player inventory
 * @param sd
 * @param item_data
 * @param amount
 * @param log_type
 * @return
 *   0 = success
 *   1 = invalid itemid not found or negative amount
 *   2 = overweight
 *   3 = ?
 *   4 = no free place found
 *   5 = max amount reached
 *   6 = ?
 *   7 = stack limitation
 */
char pc_additem(struct map_session_data *sd,struct item *item,int amount,e_log_pick_type log_type) {
	struct item_data *id;
	int16 i;
	unsigned int w;

	nullpo_retr(1, sd);
	nullpo_retr(1, item);

	if( item->nameid == 0 || amount <= 0 )
		return ADDITEM_INVALID;
	if( amount > MAX_AMOUNT )
		return ADDITEM_OVERAMOUNT;

	id = itemdb_search(item->nameid);

	if( id->stack.inventory && amount > id->stack.amount )
	{// item stack limitation
		return ADDITEM_STACKLIMIT;
	}

	w = id->weight*amount;
	if(sd->weight + w > sd->max_weight)
		return ADDITEM_OVERWEIGHT;

	i = MAX_INVENTORY;

	if (id->flag.guid && !item->unique_id)
		item->unique_id = pc_generate_unique_id(sd);

	// Stackable | Non Rental
	if( itemdb_isstackable2(id) && item->expire_time == 0 ) {
		for( i = 0; i < MAX_INVENTORY; i++ ) {
			if( sd->inventory.u.items_inventory[i].nameid == item->nameid &&
				sd->inventory.u.items_inventory[i].bound == item->bound &&
				sd->inventory.u.items_inventory[i].expire_time == 0 &&
				sd->inventory.u.items_inventory[i].unique_id == item->unique_id &&
			    memcmp(&sd->inventory.u.items_inventory[i].card, &item->card, sizeof(item->card)) == 0 ) {
				if( amount > MAX_AMOUNT - sd->inventory.u.items_inventory[i].amount || ( id->stack.inventory && amount > id->stack.amount - sd->inventory.u.items_inventory[i].amount ) )
					return ADDITEM_OVERAMOUNT;
				sd->inventory.u.items_inventory[i].amount += amount;
				clif_additem(sd,i,amount,0);
				break;
			}
		}
	}

	if (i >= MAX_INVENTORY) {
		i = pc_search_inventory(sd,0);
		if( i < 0 )
			return ADDITEM_OVERITEM;

		memcpy(&sd->inventory.u.items_inventory[i], item, sizeof(sd->inventory.u.items_inventory[0]));
		// clear equip and favorite fields first, just in case
		if( item->equip )
			sd->inventory.u.items_inventory[i].equip = 0;
		if( item->favorite )
			sd->inventory.u.items_inventory[i].favorite = 0;

		sd->inventory.u.items_inventory[i].amount = amount;
		sd->inventory_data[i] = id;
		sd->last_addeditem_index = i;

		if (!itemdb_isstackable2(id) || id->flag.guid)
			sd->inventory.u.items_inventory[i].unique_id = item->unique_id ? item->unique_id : pc_generate_unique_id(sd);

		clif_additem(sd,i,amount,0);
	}

	log_pick_pc(sd, log_type, amount, &sd->inventory.u.items_inventory[i]);

	sd->weight += w;
	clif_updatestatus(sd,SP_WEIGHT);
	//Auto-equip
	if(id->flag.autoequip)
		pc_equipitem(sd, i, id->equip);

	/* rental item check */
	if( item->expire_time ) {
		if( time(NULL) > item->expire_time ) {
			clif_rental_expired(sd->fd, i, sd->inventory.u.items_inventory[i].nameid);
			pc_delitem(sd, i, sd->inventory.u.items_inventory[i].amount, 1, 0, LOG_TYPE_OTHER);
		} else {
			unsigned int seconds = (unsigned int)( item->expire_time - time(NULL) );
			clif_rental_time(sd->fd, sd->inventory.u.items_inventory[i].nameid, seconds);
			pc_inventory_rental_add(sd, seconds);
		}
	}

	return ADDITEM_SUCCESS;
}

/*==========================================
 * Remove an item at index n from inventory by amount.
 * @param sd
 * @param n Item index in inventory
 * @param amount
 * @param type &1: Don't notify deletion; &2 Don't notify weight change
 * @param reason Delete reason
 * @param log_type e_log_pick_type
 * @return 1 - invalid itemid or negative amount; 0 - Success
 *------------------------------------------*/
char pc_delitem(struct map_session_data *sd,int n,int amount,int type, short reason, e_log_pick_type log_type)
{
	nullpo_retr(1, sd);

	if(n < 0 || sd->inventory.u.items_inventory[n].nameid == 0 || amount <= 0 || sd->inventory.u.items_inventory[n].amount<amount || sd->inventory_data[n] == NULL)
		return 1;

	log_pick_pc(sd, log_type, -amount, &sd->inventory.u.items_inventory[n]);

	sd->inventory.u.items_inventory[n].amount -= amount;
	sd->weight -= sd->inventory_data[n]->weight*amount ;
	if( sd->inventory.u.items_inventory[n].amount <= 0 ){
		if(sd->inventory.u.items_inventory[n].equip)
			pc_unequipitem(sd,n,3);
		memset(&sd->inventory.u.items_inventory[n],0,sizeof(sd->inventory.u.items_inventory[0]));
		sd->inventory_data[n] = NULL;
	}
	if(!(type&1))
		clif_delitem(sd,n,amount,reason);
	if(!(type&2))
		clif_updatestatus(sd,SP_WEIGHT);

	return 0;
}

/*==========================================
 * Attempt to drop an item.
 * @param sd
 * @param n Item index in inventory
 * @param amount Amount of item
 * @return False = fail; True = success
 *------------------------------------------*/
bool pc_dropitem(struct map_session_data *sd,int n,int amount)
{
	nullpo_retr(1, sd);

	if(n < 0 || n >= MAX_INVENTORY)
		return false;

	if(amount <= 0)
		return false;

	if(sd->inventory.u.items_inventory[n].nameid <= 0 ||
		sd->inventory.u.items_inventory[n].amount <= 0 ||
		sd->inventory.u.items_inventory[n].amount < amount ||
		sd->state.trading || sd->state.vending ||
		!sd->inventory_data[n] //pc_delitem would fail on this case.
		)
		return false;

	if( map[sd->bl.m].flag.nodrop )
	{
		clif_displaymessage (sd->fd, msg_txt(sd,271));
		return false; //Can't drop items in nodrop mapflag maps.
	}

	if( !pc_candrop(sd,&sd->inventory.u.items_inventory[n]) )
	{
		clif_displaymessage (sd->fd, msg_txt(sd,263));
		return false;
	}

	if (!map_addflooritem(&sd->inventory.u.items_inventory[n], amount, sd->bl.m, sd->bl.x, sd->bl.y, 0, 0, 0, 2, 0))
		return false;

	pc_delitem(sd, n, amount, 1, 0, LOG_TYPE_PICKDROP_PLAYER);
	clif_dropitem(sd, n, amount);
	return true;
}

/*==========================================
 * Attempt to pick up an item.
 * @param sd
 * @param fitem Item that will be picked
 * @return False = fail; True = success
 *------------------------------------------*/
bool pc_takeitem(struct map_session_data *sd,struct flooritem_data *fitem)
{
	int flag = 0;
	unsigned int tick = gettick();
	struct party_data *p = NULL;

	nullpo_ret(sd);
	nullpo_ret(fitem);

	if (!check_distance_bl(&fitem->bl, &sd->bl, 2) && sd->ud.skill_id!=BS_GREED)
		return false;	// Distance is too far

	if (sd->sc.cant.pickup)
		return false;

	if (sd->status.party_id)
		p = party_search(sd->status.party_id);

	if (fitem->first_get_charid > 0 && fitem->first_get_charid != sd->status.char_id) {
		struct map_session_data *first_sd = map_charid2sd(fitem->first_get_charid);
		if (DIFF_TICK(tick,fitem->first_get_tick) < 0) {
			if (!(p && p->party.item&1 &&
				first_sd && first_sd->status.party_id == sd->status.party_id
				))
				return false;
		}
		else if (fitem->second_get_charid > 0 && fitem->second_get_charid != sd->status.char_id) {
			struct map_session_data *second_sd = map_charid2sd(fitem->second_get_charid);
			if (DIFF_TICK(tick, fitem->second_get_tick) < 0) {
				if (!(p && p->party.item&1 &&
					((first_sd && first_sd->status.party_id == sd->status.party_id) ||
					(second_sd && second_sd->status.party_id == sd->status.party_id))
					))
					return false;
			}
			else if (fitem->third_get_charid > 0 && fitem->third_get_charid != sd->status.char_id){
				struct map_session_data *third_sd = map_charid2sd(fitem->third_get_charid);
				if (DIFF_TICK(tick,fitem->third_get_tick) < 0) {
					if(!(p && p->party.item&1 &&
						((first_sd && first_sd->status.party_id == sd->status.party_id) ||
						(second_sd && second_sd->status.party_id == sd->status.party_id) ||
						(third_sd && third_sd->status.party_id == sd->status.party_id))
						))
						return false;
				}
			}
		}
	}

	//This function takes care of giving the item to whoever should have it, considering party-share options.
	if ((flag = party_share_loot(p,sd,&fitem->item, fitem->first_get_charid))) {
		clif_additem(sd,0,0,flag);
		return true;
	}

	//Display pickup animation.
	pc_stop_attack(sd);
	clif_takeitem(&sd->bl,&fitem->bl);

	if (fitem->mob_id &&
		(itemdb_search(fitem->item.nameid))->flag.broadcast &&
		(!p || !(p->party.item&2)) // Somehow, if party's pickup distribution is 'Even Share', no announcemet
		)
		intif_broadcast_obtain_special_item(sd, fitem->item.nameid, fitem->mob_id, ITEMOBTAIN_TYPE_MONSTER_ITEM);

	map_clearflooritem(&fitem->bl);
	return true;
}

/*==========================================
 * Check if item is usable.
 * Return:
 *	0 = no
 *	1 = yes
 *------------------------------------------*/
bool pc_isUseitem(struct map_session_data *sd,int n)
{
	struct item_data *item;
	unsigned short nameid;

	nullpo_ret(sd);

	item = sd->inventory_data[n];
	nameid = sd->inventory.u.items_inventory[n].nameid;

	if( item == NULL )
		return false;
	//Not consumable item
	if( item->type != IT_HEALING && item->type != IT_USABLE && item->type != IT_CASH )
		return false;
	if( !item->script ) //if it has no script, you can't really consume it!
		return false;
	if (pc_has_permission(sd,PC_PERM_ITEM_UNCONDITIONAL))
		return true;
	if(map[sd->bl.m].flag.noitemconsumption) //consumable but mapflag prevent it
		return false;
	//Prevent mass item usage. [Skotlex]
	if( DIFF_TICK(sd->canuseitem_tick,gettick()) > 0 ||
		(itemdb_iscashfood(nameid) && DIFF_TICK(sd->canusecashfood_tick,gettick()) > 0)
	)
		return false;

	if( (item->item_usage.flag&NOUSE_SITTING) && (pc_issit(sd) == 1) && (pc_get_group_level(sd) < item->item_usage.override) ) {
		clif_msg(sd,ITEM_NOUSE_SITTING);
		return false; // You cannot use this item while sitting.
	}

	if (sd->state.storage_flag && item->type != IT_CASH) {
		clif_colormes(sd->fd, color_table[COLOR_RED], msg_txt(sd,388));
		return false; // You cannot use this item while storage is open.
	}

	if (item->flag.dead_branch && (map[sd->bl.m].flag.nobranch || map_flag_gvg(sd->bl.m)))
		return false;

	switch( nameid ) {
		case ITEMID_ANODYNE:
			if( map_flag_gvg(sd->bl.m) )
				return false;
		case ITEMID_ALOEBERA:
			if( pc_issit(sd) )
				return false;
			break;
		case ITEMID_WING_OF_FLY:
		case ITEMID_GIANT_FLY_WING:
			if( map[sd->bl.m].flag.noteleport || map_flag_gvg(sd->bl.m) ) {
				clif_skill_teleportmessage(sd,0);
				return false;
			}
		case ITEMID_WING_OF_BUTTERFLY:
		case ITEMID_DUN_TELE_SCROLL1:
		case ITEMID_DUN_TELE_SCROLL2:
		case ITEMID_DUN_TELE_SCROLL3:
		case ITEMID_WOB_RUNE:
		case ITEMID_WOB_SCHWALTZ:
		case ITEMID_WOB_RACHEL:
		case ITEMID_WOB_LOCAL:
		case ITEMID_SIEGE_TELEPORT_SCROLL:
			if( sd->duel_group && !battle_config.duel_allow_teleport ) {
				clif_displaymessage(sd->fd, msg_txt(sd,663));
				return false;
			}
			if( nameid != 601 && nameid != 12212 && map[sd->bl.m].flag.noreturn )
				return false;
			break;
		case ITEMID_BUBBLE_GUM:
		case ITEMID_COMP_BUBBLE_GUM:
			if( sd->sc.data[SC_ITEMBOOST] )
				return false;
			break;
		case ITEMID_BATTLE_MANUAL:
		case ITEMID_COMP_BATTLE_MANUAL:
		case ITEMID_THICK_BATTLE_MANUAL:
		case ITEMID_NOBLE_NAMEPLATE:
		case ITEMID_BATTLE_MANUAL25:
		case ITEMID_BATTLE_MANUAL100:
		case ITEMID_BATTLE_MANUAL300:
			if( sd->sc.data[SC_EXPBOOST] )
				return false;
			break;
		case ITEMID_JOB_MANUAL50:
			if( sd->sc.data[SC_JEXPBOOST] )
				return false;
			break;
		case ITEMID_MERCENARY_RED_POTION:
		case ITEMID_MERCENARY_BLUE_POTION:
		case ITEMID_M_CENTER_POTION:
		case ITEMID_M_AWAKENING_POTION:
		case ITEMID_M_BERSERK_POTION:
			if( sd->md == NULL || sd->md->db == NULL )
				return false;
			if( sd->md->sc.data[SC_BERSERK] )
				return false;
			if( nameid == ITEMID_M_AWAKENING_POTION && sd->md->db->lv < 40 )
				return false;
			if( nameid == ITEMID_M_BERSERK_POTION && sd->md->db->lv < 80 )
				return false;
			break;

		case ITEMID_NEURALIZER:
			if( !map[sd->bl.m].flag.reset )
				return false;
			break;
	}

	if( nameid >= ITEMID_BOW_MERCENARY_SCROLL1 && nameid <= ITEMID_SPEARMERCENARY_SCROLL10 && sd->md != NULL )
		return false; // Mercenary Scrolls

	/**
	 * Only Rune Knights may use runes
	 **/
	if( itemdb_is_rune(nameid) && (sd->class_&MAPID_THIRDMASK) != MAPID_RUNE_KNIGHT )
		return false;
	/**
	 * Only GCross may use poisons
	 **/
	else if( itemdb_is_poison(nameid) && (sd->class_&MAPID_THIRDMASK) != MAPID_GUILLOTINE_CROSS )
		return false;

	if( item->flag.group || item->type == IT_CASH) {	//safe check type cash disappear when overweight [Napster]
		if( pc_is90overweight(sd) ) {
			clif_msg(sd, ITEM_CANT_OBTAIN_WEIGHT);
			return false;
		}
		if( !pc_inventoryblank(sd) ) {
			clif_colormes(sd->fd, color_table[COLOR_RED], msg_txt(sd, 732)); //Item cannot be open when inventory is full
			return false;
		}
	}

	//Gender check
	if(item->sex != 2 && sd->status.sex != item->sex)
		return false;
	//Required level check
	if(item->elv && sd->status.base_level < (unsigned int)item->elv)
		return false;
	if(item->elvmax && sd->status.base_level > (unsigned int)item->elvmax)
		return false;

	//Not equipable by class. [Skotlex]
	if (!(
		(1<<(sd->class_&MAPID_BASEMASK)) &
		(item->class_base[sd->class_&JOBL_2_1?1:(sd->class_&JOBL_2_2?2:0)])
	))
		return false;
	
	if (sd->sc.count && (
		sd->sc.data[SC_BERSERK] || sd->sc.data[SC_SATURDAYNIGHTFEVER] ||
		(sd->sc.data[SC_GRAVITATION] && sd->sc.data[SC_GRAVITATION]->val3 == BCT_SELF) ||
		sd->sc.data[SC_TRICKDEAD] ||
		sd->sc.data[SC_HIDING] ||
		sd->sc.data[SC__SHADOWFORM] ||
		sd->sc.data[SC__INVISIBILITY] ||
		sd->sc.data[SC__MANHOLE] ||
		sd->sc.data[SC_KAGEHUMI] ||
		(sd->sc.data[SC_NOCHAT] && sd->sc.data[SC_NOCHAT]->val1&MANNER_NOITEM) ||
		sd->sc.data[SC_HEAT_BARREL_AFTER] ||
		sd->sc.data[SC_KINGS_GRACE] ||
		sd->sc.data[SC_SUHIDE]))
		return false;
	
	if (!pc_isItemClass(sd,item))
		return false;

	//Dead Branch items
	if( item->flag.dead_branch )
		log_branch(sd);

	return true;
}

/*==========================================
 * Last checks to use an item.
 * Return:
 *	0 = fail
 *	1 = success
 *------------------------------------------*/
int pc_useitem(struct map_session_data *sd,int n)
{
	unsigned int tick = gettick();
	int amount;
	unsigned short nameid;
	struct script_code *script;
	struct item item;
	struct item_data *id;

	nullpo_ret(sd);

	if (sd->npc_id) {
#ifdef RENEWAL
		clif_msg(sd, USAGE_FAIL); // TODO look for the client date that has this message.
		return 0;
#else
		if( !sd->npc_item_flag )
			return 0;
#endif
	}
	item = sd->inventory.u.items_inventory[n];
	id = sd->inventory_data[n];

	if (item.nameid == 0 || item.amount <= 0)
		return 0;

	if( !pc_isUseitem(sd,n) )
		return 0;

	// Store information for later use before it is lost (via pc_delitem) [Paradox924X]
	nameid = id->nameid;

	if (nameid != ITEMID_NAUTHIZ && sd->sc.opt1 > 0 && sd->sc.opt1 != OPT1_STONEWAIT && sd->sc.opt1 != OPT1_BURNING)
		return 0;

	/* Items with delayed consume are not meant to work while in mounts except reins of mount(12622) */
	if( id->flag.delay_consume ) {
		if( nameid != ITEMID_REINS_OF_MOUNT && &sd->sc && sd->sc.data[SC_ALL_RIDING] )
			return 0;
		else if( pc_issit(sd) )
			return 0;
	}
	//Since most delay-consume items involve using a "skill-type" target cursor,
	//perform a skill-use check before going through. [Skotlex]
	//resurrection was picked as testing skill, as a non-offensive, generic skill, it will do.
	//FIXME: Is this really needed here? It'll be checked in unit.c after all and this prevents skill items using when silenced [Inkfish]
	if( id->flag.delay_consume && ( sd->ud.skilltimer != INVALID_TIMER /*|| !status_check_skilluse(&sd->bl, &sd->bl, ALL_RESURRECTION, 0)*/ ) )
		return 0;

	if( id->delay > 0 && !pc_has_permission(sd,PC_PERM_ITEM_UNCONDITIONAL) && pc_itemcd_check(sd, id, tick, n))
		return 0;

	/* on restricted maps the item is consumed but the effect is not used */
	if (!pc_has_permission(sd,PC_PERM_ITEM_UNCONDITIONAL) && itemdb_isNoEquip(id,sd->bl.m)) {
		clif_msg(sd,ITEM_CANT_USE_AREA); // This item cannot be used within this area
		if( battle_config.allow_consume_restricted_item && !id->flag.delay_consume ) { //need confirmation for delayed consumption items
			clif_useitemack(sd,n,item.amount-1,true);
			pc_delitem(sd,n,1,1,0,LOG_TYPE_CONSUME);
		}
		return 0;/* regardless, effect is not run */
	}

	sd->itemid = item.nameid;
	sd->itemindex = n;
	if(sd->catch_target_class != -1) //Abort pet catching.
		sd->catch_target_class = -1;

	amount = item.amount;
	script = id->script;
	//Check if the item is to be consumed immediately [Skotlex]
	if (id->flag.delay_consume)
		clif_useitemack(sd, n, amount, true);
	else
	{
		if( item.expire_time == 0 && nameid != ITEMID_REINS_OF_MOUNT )
		{
			clif_useitemack(sd, n, amount - 1, true);
			pc_delitem(sd, n, 1, 1, 0, LOG_TYPE_CONSUME); // Rental Usable Items are not deleted until expiration
		}
		else
			clif_useitemack(sd, n, 0, false);
	}
	if(item.card[0]==CARD0_CREATE &&
		pc_famerank(MakeDWord(item.card[2],item.card[3]), MAPID_ALCHEMIST))
	{
	    potion_flag = 2; // Famous player's potions have 50% more efficiency
		 if (sd->sc.data[SC_SPIRIT] && sd->sc.data[SC_SPIRIT]->val2 == SL_ROGUE)
			 potion_flag = 3; //Even more effective potions.
	}

	//Update item use time.
	sd->canuseitem_tick = tick + battle_config.item_use_interval;
	if( itemdb_iscashfood(nameid) )
		sd->canusecashfood_tick = tick + battle_config.cashfood_use_interval;

	run_script(script,0,sd->bl.id,fake_nd->bl.id);
	potion_flag = 0;
	return 1;
}

/**
 * Add item on cart for given index.
 * @param sd
 * @param item
 * @param amount
 * @param log_type
 * @return 0 = success; 1 = fail; 2 = no slot
 */
unsigned char pc_cart_additem(struct map_session_data *sd,struct item *item,int amount,e_log_pick_type log_type)
{
	struct item_data *data;
	int i,w;

	nullpo_retr(1, sd);
	nullpo_retr(1, item);

	if(item->nameid == 0 || amount <= 0)
		return 1;
	data = itemdb_search(item->nameid);

	if( data->stack.cart && amount > data->stack.amount )
	{// item stack limitation
		return 1;
	}

	if( !itemdb_cancartstore(item, pc_get_group_level(sd)) || (item->bound > BOUND_ACCOUNT && !pc_can_give_bounded_items(sd)))
	{ // Check item trade restrictions	[Skotlex]
		clif_displaymessage (sd->fd, msg_txt(sd,264));
		return 1;
	}

	if( (w = data->weight*amount) + sd->cart_weight > sd->cart_weight_max )
		return 1;

	i = MAX_CART;
	if( itemdb_isstackable2(data) && !item->expire_time )
	{
		for (i = 0; i < MAX_CART; i++) {
			if (sd->cart.u.items_cart[i].nameid == item->nameid
				&& sd->cart.u.items_cart[i].bound == item->bound
				&& sd->cart.u.items_cart[i].unique_id == item->unique_id
				&& memcmp(sd->cart.u.items_cart[i].card, item->card, sizeof(item->card)) == 0
				)
				break;
		}
	}

	if( i < MAX_CART )
	{// item already in cart, stack it
		if( amount > MAX_AMOUNT - sd->cart.u.items_cart[i].amount || ( data->stack.cart && amount > data->stack.amount - sd->cart.u.items_cart[i].amount ) )
			return 2; // no slot

		sd->cart.u.items_cart[i].amount += amount;
		clif_cart_additem(sd,i,amount,0);
	}
	else
	{// item not stackable or not present, add it
		ARR_FIND( 0, MAX_CART, i, sd->cart.u.items_cart[i].nameid == 0 );
		if( i == MAX_CART )
			return 2; // no slot

		memcpy(&sd->cart.u.items_cart[i],item,sizeof(sd->cart.u.items_cart[0]));
		sd->cart.u.items_cart[i].amount = amount;
		sd->cart_num++;
		clif_cart_additem(sd,i,amount,0);
	}
	sd->cart.u.items_cart[i].favorite = 0; // clear
	log_pick_pc(sd, log_type, amount, &sd->cart.u.items_cart[i]);

	sd->cart_weight += w;
	clif_updatestatus(sd,SP_CARTINFO);

	return 0;
}

/*==========================================
 * Delete item on cart for given index.
 *------------------------------------------*/
void pc_cart_delitem(struct map_session_data *sd,int n,int amount,int type,e_log_pick_type log_type)
{
	nullpo_retv(sd);

	if(sd->cart.u.items_cart[n].nameid == 0 ||
	   sd->cart.u.items_cart[n].amount < amount)
		return;

	log_pick_pc(sd, log_type, -amount, &sd->cart.u.items_cart[n]);

	sd->cart.u.items_cart[n].amount -= amount;
	sd->cart_weight -= itemdb_weight(sd->cart.u.items_cart[n].nameid) * amount;
	if(sd->cart.u.items_cart[n].amount <= 0) {
		memset(&sd->cart.u.items_cart[n],0,sizeof(sd->cart.u.items_cart[0]));
		sd->cart_num--;
	}
	if(!type) {
		clif_cart_delitem(sd,n,amount);
		clif_updatestatus(sd,SP_CARTINFO);
	}
}

/*==========================================
 * Transfer item from inventory to cart.
 *------------------------------------------*/
void pc_putitemtocart(struct map_session_data *sd,int idx,int amount)
{
	struct item *item_data;
	char flag;

	nullpo_retv(sd);

	if (idx < 0 || idx >= MAX_INVENTORY) //Invalid index check [Skotlex]
		return;

	item_data = &sd->inventory.u.items_inventory[idx];

	if( item_data->nameid == 0 || amount < 1 || item_data->amount < amount || sd->state.vending )
		return;

	if( (flag = pc_cart_additem(sd,item_data,amount,LOG_TYPE_NONE)) == 0 )
		pc_delitem(sd,idx,amount,0,5,LOG_TYPE_NONE);
	else {
		clif_dropitem(sd,idx,0);
		clif_cart_additem_ack(sd,(flag==1)?ADDITEM_TO_CART_FAIL_WEIGHT:ADDITEM_TO_CART_FAIL_COUNT);
	}
}

/*==========================================
 * Get number of item in cart.
 * Return:
        -1 = itemid not found or no amount found
        x = remaining itemid on cart after get
 *------------------------------------------*/
int pc_cartitem_amount(struct map_session_data* sd, int idx, int amount)
{
	struct item* item_data;

	nullpo_retr(-1, sd);

	item_data = &sd->cart.u.items_cart[idx];
	if( item_data->nameid == 0 || item_data->amount == 0 )
		return -1;

	return item_data->amount - amount;
}

/*==========================================
 * Retrieve an item at index idx from cart.
 *------------------------------------------*/
void pc_getitemfromcart(struct map_session_data *sd,int idx,int amount)
{
	struct item *item_data;
	unsigned char flag = 0;

	nullpo_retv(sd);

	if (idx < 0 || idx >= MAX_CART) //Invalid index check [Skotlex]
		return;

	item_data=&sd->cart.u.items_cart[idx];

	if(item_data->nameid == 0 || amount < 1 || item_data->amount < amount || sd->state.vending )
		return;
	if((flag = pc_additem(sd,item_data,amount,LOG_TYPE_NONE)) == 0)
		pc_cart_delitem(sd,idx,amount,0,LOG_TYPE_NONE);
	else {
		clif_dropitem(sd,idx,0);
		clif_additem(sd,0,0,flag);
	}
}

/*==========================================
 * Bound Item Check
 * Type:
 * 1 Account Bound
 * 2 Guild Bound
 * 3 Party Bound
 * 4 Character Bound
 *------------------------------------------*/
int pc_bound_chk(TBL_PC *sd,enum bound_type type,int *idxlist)
{
	int i = 0, j = 0;
	for(i = 0; i < MAX_INVENTORY; i++) {
		if(sd->inventory.u.items_inventory[i].nameid > 0 && sd->inventory.u.items_inventory[i].amount > 0 && sd->inventory.u.items_inventory[i].bound == type) {
			idxlist[j] = i;
			j++;
		}
	}
	return j;
}

/*==========================================
 *  Display item stolen msg to player sd
 *------------------------------------------*/
int pc_show_steal(struct block_list *bl,va_list ap)
{
	struct map_session_data *sd;
	int itemid;

	struct item_data *item=NULL;
	char output[100];

	sd=va_arg(ap,struct map_session_data *);
	itemid=va_arg(ap,int);

	if((item=itemdb_exists(itemid))==NULL)
		sprintf(output,"%s stole an Unknown Item (id: %i).",sd->status.name, itemid);
	else
		sprintf(output,"%s stole %s.",sd->status.name,item->jname);
	clif_displaymessage( ((struct map_session_data *)bl)->fd, output);

	return 0;
}
/*==========================================
 * Steal an item from bl (mob).
 * Return:
 *	0 = fail
 *	1 = succes
 *------------------------------------------*/
int pc_steal_item(struct map_session_data *sd,struct block_list *bl, uint16 skill_lv)
{
	int i,itemid;
	double rate;
	unsigned char flag = 0;
	struct status_data *sd_status, *md_status;
	struct mob_data *md;
	struct item tmp_item;

	if(!sd || !bl || bl->type!=BL_MOB)
		return 0;

	md = (TBL_MOB *)bl;

	if(md->state.steal_flag == UCHAR_MAX || ( md->sc.opt1 && md->sc.opt1 != OPT1_BURNING && md->sc.opt1 != OPT1_CRYSTALIZE ) ) //already stolen from / status change check
		return 0;

	sd_status= status_get_status_data(&sd->bl);
	md_status= status_get_status_data(bl);

	if (md->master_id || status_has_mode(md_status, MD_STATUS_IMMUNE) || status_get_race2(&md->bl) == RC2_TREASURE ||
		map[bl->m].flag.nomobloot || // check noloot map flag [Lorky]
		(battle_config.skill_steal_max_tries && //Reached limit of steal attempts. [Lupus]
			md->state.steal_flag++ >= battle_config.skill_steal_max_tries)
  	) { //Can't steal from
		md->state.steal_flag = UCHAR_MAX;
		return 0;
	}

	// base skill success chance (percentual)
	rate = (sd_status->dex - md_status->dex)/2 + skill_lv*6 + 4;
	rate += sd->bonus.add_steal_rate;

	if( rate < 1 )
		return 0;

	// Try dropping one item, in the order from first to last possible slot.
	// Droprate is affected by the skill success rate.
	for( i = 0; i < MAX_STEAL_DROP; i++ )
		if( md->db->dropitem[i].nameid > 0 && itemdb_exists(md->db->dropitem[i].nameid) && rnd() % 10000 < md->db->dropitem[i].p * rate/100. )
			break;
	if( i == MAX_STEAL_DROP )
		return 0;

	itemid = md->db->dropitem[i].nameid;
	memset(&tmp_item,0,sizeof(tmp_item));
	tmp_item.nameid = itemid;
	tmp_item.amount = 1;
	tmp_item.identify = itemdb_isidentified(itemid);
	flag = pc_additem(sd,&tmp_item,1,LOG_TYPE_PICKDROP_PLAYER);

	//TODO: Should we disable stealing when the item you stole couldn't be added to your inventory? Perhaps players will figure out a way to exploit this behaviour otherwise?
	md->state.steal_flag = UCHAR_MAX; //you can't steal from this mob any more

	if(flag) { //Failed to steal due to overweight
		clif_additem(sd,0,0,flag);
		return 0;
	}

	if(battle_config.show_steal_in_same_party)
		party_foreachsamemap(pc_show_steal,sd,AREA_SIZE,sd,tmp_item.nameid);

	//Logs items, Stolen from mobs [Lupus]
	log_pick_mob(md, LOG_TYPE_STEAL, -1, &tmp_item);

	//A Rare Steal Global Announce by Lupus
	if(md->db->dropitem[i].p<=battle_config.rare_drop_announce) {
		struct item_data *i_data;
		char message[128];
		i_data = itemdb_search(itemid);
		sprintf (message, msg_txt(sd,542), (sd->status.name != NULL)?sd->status.name :"GM", md->db->jname, i_data->jname, (float)md->db->dropitem[i].p/100);
		//MSG: "'%s' stole %s's %s (chance: %0.02f%%)"
		intif_broadcast(message, strlen(message) + 1, BC_DEFAULT);
	}
	return 1;
}

/*==========================================
 * Stole zeny from bl (mob)
 * return
 *	0 = fail
 *	1 = success
 *------------------------------------------*/
int pc_steal_coin(struct map_session_data *sd,struct block_list *target)
{
	int rate,skill;
	struct mob_data *md;
	if(!sd || !target || target->type != BL_MOB)
		return 0;

	md = (TBL_MOB*)target;

	if (md->state.steal_coin_flag || md->sc.data[SC_STONE] || md->sc.data[SC_FREEZE] || status_bl_has_mode(target,MD_STATUS_IMMUNE) || status_get_race2(&md->bl) == RC2_TREASURE)
		return 0;

	// FIXME: This formula is either custom or outdated.
	skill = pc_checkskill(sd,RG_STEALCOIN)*10;
	rate = skill + (sd->status.base_level - md->level)*3 + sd->battle_status.dex*2 + sd->battle_status.luk*2;
	if(rnd()%1000 < rate)
	{
		int amount = md->level*10 + rnd()%100;

		pc_getzeny(sd, amount, LOG_TYPE_STEAL, NULL);
		md->state.steal_coin_flag = 1;
		return 1;
	}
	return 0;
}

/*==========================================
 * Set's a player position.
 * @param sd
 * @param mapindex
 * @param x
 * @param y
 * @param clrtype
 * @return	SETPOS_OK			Success
 *			SETPOS_MAPINDEX		Invalid map index
 *			SETPOS_NO_MAPSERVER	Map not in this map-server, and failed to locate alternate map-server.
 *			SETPOS_AUTOTRADE	Player is in autotrade state
 *------------------------------------------*/
enum e_setpos pc_setpos(struct map_session_data* sd, unsigned short mapindex, int x, int y, clr_type clrtype)
{
	int16 m;

	nullpo_retr(SETPOS_OK,sd);

	if( !mapindex || !mapindex_id2name(mapindex) ) {
		ShowDebug("pc_setpos: Passed mapindex(%d) is invalid!\n", mapindex);
		return SETPOS_MAPINDEX;
	}

	if ( sd->state.autotrade && (sd->vender_id || sd->buyer_id) ) // Player with autotrade just causes clif glitch! @ FIXME
		return SETPOS_AUTOTRADE;

	if( battle_config.revive_onwarp && pc_isdead(sd) ) { //Revive dead people before warping them
		pc_setstand(sd, true);
		pc_setrestartvalue(sd,1);
	}

	m = map_mapindex2mapid(mapindex);

	sd->state.changemap = (sd->mapindex != mapindex);
	sd->state.warping = 1;

	if(map[sd->bl.m].instance_id && sd->state.changemap && !map[m].instance_id) {
		bool instance_found = false;
		struct party_data *p = NULL;
		struct guild *g = NULL;

		if (sd->instance_id) {
			instance_delusers(sd->instance_id);
			instance_found = true;
		}
		if (!instance_found && sd->status.party_id && (p = party_search(sd->status.party_id)) != NULL && p->instance_id) {
			instance_delusers(p->instance_id);
			instance_found = true;
		}
		if (!instance_found && sd->status.guild_id && (g = guild_search(sd->status.guild_id)) != NULL && g->instance_id)
			instance_delusers(g->instance_id);
	}
	if( sd->state.changemap ) { // Misc map-changing settings
		int i;
		sd->state.pmap = sd->bl.m;
		if (sd->sc.count) { // Cancel some map related stuff.
			if (sd->sc.data[SC_JAILED])
				return SETPOS_MAPINDEX; //You may not get out!
			status_change_end(&sd->bl, SC_BOSSMAPINFO, INVALID_TIMER);
			status_change_end(&sd->bl, SC_WARM, INVALID_TIMER);
			status_change_end(&sd->bl, SC_SUN_COMFORT, INVALID_TIMER);
			status_change_end(&sd->bl, SC_MOON_COMFORT, INVALID_TIMER);
			status_change_end(&sd->bl, SC_STAR_COMFORT, INVALID_TIMER);
			status_change_end(&sd->bl, SC_MIRACLE, INVALID_TIMER);
			if (sd->sc.data[SC_KNOWLEDGE]) {
				struct status_change_entry *sce = sd->sc.data[SC_KNOWLEDGE];
				if (sce->timer != INVALID_TIMER)
					delete_timer(sce->timer, status_change_timer);
				sce->timer = add_timer(gettick() + skill_get_time(SG_KNOWLEDGE, sce->val1), status_change_timer, sd->bl.id, SC_KNOWLEDGE);
			}
			status_change_end(&sd->bl, SC_PROPERTYWALK, INVALID_TIMER);
			status_change_end(&sd->bl, SC_CLOAKING, INVALID_TIMER);
			status_change_end(&sd->bl, SC_CLOAKINGEXCEED, INVALID_TIMER);
		}
		for( i = 0; i < EQI_MAX; i++ ) {
			if( sd->equip_index[i] >= 0 )
				if( pc_isequip(sd,sd->equip_index[i]) )
					pc_unequipitem(sd,sd->equip_index[i],2);
		}
		if (battle_config.clear_unit_onwarp&BL_PC)
			skill_clear_unitgroup(&sd->bl);
		party_send_dot_remove(sd); //minimap dot fix [Kevin]
		guild_send_dot_remove(sd);
		bg_send_dot_remove(sd);
		if (sd->regen.state.gc)
			sd->regen.state.gc = 0;
		// make sure vending is allowed here
		if (sd->state.vending && map[m].flag.novending) {
			clif_displaymessage (sd->fd, msg_txt(sd,276)); // "You can't open a shop on this map"
			vending_closevending(sd);
		}

		channel_pcquit(sd,4); //quit map chan
	}

	if( m < 0 )
	{
		uint32 ip;
		uint16 port;
		//if can't find any map-servers, just abort setting position.
		if(!sd->mapindex || map_mapname2ipport(mapindex,&ip,&port))
			return SETPOS_NO_MAPSERVER;

		if (sd->npc_id)
			npc_event_dequeue(sd);
		npc_script_event(sd, NPCE_LOGOUT);
		//remove from map, THEN change x/y coordinates
		unit_remove_map_pc(sd,clrtype);
		sd->mapindex = mapindex;
		sd->bl.x=x;
		sd->bl.y=y;
		pc_clean_skilltree(sd);
		chrif_save(sd,2);
		chrif_changemapserver(sd, ip, (short)port);

		//Free session data from this map server [Kevin]
		unit_free_pc(sd);

		return SETPOS_OK;
	}

	if( x < 0 || x >= map[m].xs || y < 0 || y >= map[m].ys )
	{
		ShowError("pc_setpos: attempt to place player '%s' (%d:%d) on invalid coordinates (%s-%d,%d)\n", sd->status.name, sd->status.account_id, sd->status.char_id, mapindex_id2name(mapindex),x,y);
		x = y = 0; // make it random
	}

	if( x == 0 && y == 0 ) { // pick a random walkable cell
		int c=0;
		do {
			x = rnd()%(map[m].xs-2)+1;
			y = rnd()%(map[m].ys-2)+1;
			c++;
			
			if(c > (map[m].xs * map[m].ys)*3){ //force out
				ShowError("pc_setpos: couldn't found a valid coordinates for player '%s' (%d:%d) on (%s), preventing warp\n", sd->status.name, sd->status.account_id, sd->status.char_id, mapindex_id2name(mapindex));
				return SETPOS_OK; //preventing warp
				//break; //allow warp anyway
			}
		} while(map_getcell(m,x,y,CELL_CHKNOPASS) || (!battle_config.teleport_on_portal && npc_check_areanpc(1,m,x,y,1)));
	}

	if (sd->state.vending && map_getcell(m,x,y,CELL_CHKNOVENDING)) {
		clif_displaymessage (sd->fd, msg_txt(sd,204)); // "You can't open a shop on this cell."
		vending_closevending(sd);
	}

	if(sd->bl.prev != NULL){
		unit_remove_map_pc(sd,clrtype);
		clif_changemap(sd,m,x,y); // [MouseJstr]
	} else if(sd->state.active) //Tag player for rewarping after map-loading is done. [Skotlex]
		sd->state.rewarp = 1;

	sd->mapindex = mapindex;
	sd->bl.m = m;
	sd->bl.x = sd->ud.to_x = x;
	sd->bl.y = sd->ud.to_y = y;

	if( sd->status.guild_id > 0 && map[m].flag.gvg_castle )
	{	// Increased guild castle regen [Valaris]
		struct guild_castle *gc = guild_mapindex2gc(sd->mapindex);
		if(gc && gc->guild_id == sd->status.guild_id)
			sd->regen.state.gc = 1;
	}

	if( sd->status.pet_id > 0 && sd->pd && sd->pd->pet.intimate > 0 )
	{
		sd->pd->bl.m = m;
		sd->pd->bl.x = sd->pd->ud.to_x = x;
		sd->pd->bl.y = sd->pd->ud.to_y = y;
		sd->pd->ud.dir = sd->ud.dir;
	}

	if( hom_is_active(sd->hd) )
	{
		sd->hd->bl.m = m;
		sd->hd->bl.x = sd->hd->ud.to_x = x;
		sd->hd->bl.y = sd->hd->ud.to_y = y;
		sd->hd->ud.dir = sd->ud.dir;
	}

	if( sd->md )
	{
		sd->md->bl.m = m;
		sd->md->bl.x = sd->md->ud.to_x = x;
		sd->md->bl.y = sd->md->ud.to_y = y;
		sd->md->ud.dir = sd->ud.dir;
	}

	if( sd->ed ) {
		sd->ed->bl.m = m;
		sd->ed->bl.x = sd->ed->ud.to_x = x;
		sd->ed->bl.y = sd->ed->ud.to_y = y;
		sd->ed->ud.dir = sd->ud.dir;
	}

	pc_cell_basilica(sd);
	
	//check if we gonna be rewarped [lighta]
	if(npc_check_areanpc(1,m,x,y,0)){
		sd->count_rewarp++;
	}
	else 
		sd->count_rewarp = 0;
	
	return SETPOS_OK;
}

/*==========================================
 * Warp player sd to random location on current map.
 * May fail if no walkable cell found (1000 attempts).
 * Return:
 *	0 = Success
 *	1,2,3 = Fail
 *------------------------------------------*/
char pc_randomwarp(struct map_session_data *sd, clr_type type)
{
	int x,y,i=0;
	int16 m;

	nullpo_ret(sd);

	m=sd->bl.m;

	if (map[sd->bl.m].flag.noteleport) //Teleport forbidden
		return 3;

	do {
		x = rnd()%(map[m].xs-2)+1;
		y = rnd()%(map[m].ys-2)+1;
	} while((map_getcell(m,x,y,CELL_CHKNOPASS) || (!battle_config.teleport_on_portal && npc_check_areanpc(1,m,x,y,1))) && (i++) < 1000);

	if (i < 1000)
		return pc_setpos(sd,map[sd->bl.m].index,x,y,type);

	return 3;
}

/*==========================================
 * Records a memo point at sd's current position
 * pos - entry to replace, (-1: shift oldest entry out)
 *------------------------------------------*/
bool pc_memo(struct map_session_data* sd, int pos)
{
	int skill;

	nullpo_ret(sd);

	// check mapflags
	if( sd->bl.m >= 0 && (map[sd->bl.m].flag.nomemo || map[sd->bl.m].flag.nowarpto) && !pc_has_permission(sd, PC_PERM_WARP_ANYWHERE) ) {
		clif_skill_teleportmessage(sd, 1); // "Saved point cannot be memorized."
		return false;
	}

	// check inputs
	if( pos < -1 || pos >= MAX_MEMOPOINTS )
		return false; // invalid input

	// check required skill level
	skill = pc_checkskill(sd, AL_WARP);
	if( skill < 1 ) {
		clif_skill_memomessage(sd,2); // "You haven't learned Warp."
		return false;
	}
	if( skill < 2 || skill - 2 < pos ) {
		clif_skill_memomessage(sd,1); // "Skill Level is not high enough."
		return false;
	}

	if( pos == -1 )
	{
		uint8 i;
		// prevent memo-ing the same map multiple times
		ARR_FIND( 0, MAX_MEMOPOINTS, i, sd->status.memo_point[i].map == map_id2index(sd->bl.m) );
		memmove(&sd->status.memo_point[1], &sd->status.memo_point[0], (u8min(i,MAX_MEMOPOINTS-1))*sizeof(struct point));
		pos = 0;
	}

	if( map[sd->bl.m].instance_id ) {
		clif_displaymessage( sd->fd, msg_txt(sd,384) ); // You cannot create a memo in an instance.
		return false;
	}

	sd->status.memo_point[pos].map = map_id2index(sd->bl.m);
	sd->status.memo_point[pos].x = sd->bl.x;
	sd->status.memo_point[pos].y = sd->bl.y;

	clif_skill_memomessage(sd, 0);

	return true;
}

//
// Skills
//

/**
 * Get the skill current cooldown for player.
 * (get the db base cooldown for skill + player specific cooldown)
 * @param sd : player pointer
 * @param id : skill id
 * @param lv : skill lv
 * @return player skill cooldown
 */
int pc_get_skillcooldown(struct map_session_data *sd, uint16 skill_id, uint16 skill_lv) {
	uint8 i;
	uint16 idx = skill_get_index(skill_id);
	int cooldown = 0, cooldownlen = ARRAYLENGTH(sd->skillcooldown);
	
	if (!idx) return 0;
	if (skill_db[idx]->cooldown[skill_lv - 1])
		cooldown = skill_db[idx]->cooldown[skill_lv - 1];

	ARR_FIND(0, cooldownlen, i, sd->skillcooldown[i].id == skill_id);
	if (i < cooldownlen) {
		cooldown += sd->skillcooldown[i].val;
		cooldown = max(0,cooldown);
	}
	return cooldown;
}

/*==========================================
 * Return player sd skill_lv learned for given skill
 *------------------------------------------*/
uint8 pc_checkskill(struct map_session_data *sd, uint16 skill_id)
{
	uint16 idx = 0;
	if (sd == NULL)
		return 0;
	if ((idx = skill_get_index(skill_id)) == 0) {
		ShowError("pc_checkskill: Invalid skill id %d (char_id=%d).\n", skill_id, sd->status.char_id);
		return 0;
	}
	if (SKILL_CHK_GUILD(skill_id) ) {
		struct guild *g;

		if( sd->status.guild_id>0 && (g=sd->guild)!=NULL)
			return guild_checkskill(g,skill_id);
		return 0;
	}
	return (sd->status.skill[idx].id == skill_id) ? sd->status.skill[idx].lv : 0;
}

/**
 * Check if we still have the correct weapon to continue the skill (actually status)
 * If not ending it
 * @param sd
 * @return 0:error, 1:check done
 */
static void pc_checkallowskill(struct map_session_data *sd)
{
	const enum sc_type scw_list[] = {
		SC_TWOHANDQUICKEN,
		SC_ONEHAND,
		SC_AURABLADE,
		SC_PARRYING,
		SC_SPEARQUICKEN,
		SC_ADRENALINE,
		SC_ADRENALINE2,
		SC_DANCING,
		SC_GATLINGFEVER,
	};
	uint8 i;
	nullpo_retv(sd);

	if(!sd->sc.count)
		return;

	for (i = 0; i < ARRAYLENGTH(scw_list); i++)
	{	// Skills requiring specific weapon types
		if( scw_list[i] == SC_DANCING && !battle_config.dancing_weaponswitch_fix )
			continue;
		if(sd->sc.data[scw_list[i]] &&
			!pc_check_weapontype(sd,skill_get_weapontype(status_sc2skill(scw_list[i]))))
			status_change_end(&sd->bl, scw_list[i], INVALID_TIMER);
	}

	if(sd->sc.data[SC_SPURT] && sd->status.weapon)
		// Spurt requires bare hands (feet, in fact xD)
		status_change_end(&sd->bl, SC_SPURT, INVALID_TIMER);

	if(sd->status.shield <= 0) { // Skills requiring a shield
		const enum sc_type scs_list[] = {
			SC_AUTOGUARD,
			SC_DEFENDER,
			SC_REFLECTSHIELD,
			SC_REFLECTDAMAGE
		};
		for (i = 0; i < ARRAYLENGTH(scs_list); i++)
			if(sd->sc.data[scs_list[i]])
				status_change_end(&sd->bl, scs_list[i], INVALID_TIMER);
	}
}

/*==========================================
 * Return equipped index of item on player sd at pos
 * Return
 * -1 : Nothing equipped
 * idx : (this index could be used in inventory to found item_data)
 *------------------------------------------*/
short pc_checkequip(struct map_session_data *sd,int pos)
{
	uint8 i;

	nullpo_retr(-1, sd);

	for(i=0;i<EQI_MAX;i++){
		if(pos & equip_bitmask[i])
			return sd->equip_index[i];
	}

	return -1;
}

/*==========================================
 * Check if sd has nameid equipped somewhere
 * @sd : the player session
 * @nameid : id of the item to check
 * @min : : see pc.h enum equip_index from ? to @max
 * @max : see pc.h enum equip_index for @min to ?
 * -return true,false
 *------------------------------------------*/
bool pc_checkequip2(struct map_session_data *sd, unsigned short nameid, int min, int max)
{
	int i;

	for(i = min; i < max; i++) {
		if(equip_bitmask[i]) {
			int idx = sd->equip_index[i];

			if (sd->inventory.u.items_inventory[idx].nameid == nameid)
				return true;
		}
	}
	return false;
}

/*==========================================
 * Convert's from the client's lame Job ID system
 * to the map server's 'makes sense' system. [Skotlex]
 *------------------------------------------*/
int pc_jobid2mapid(unsigned short b_class)
{
	switch(b_class)
	{
	//Novice And 1-1 Jobs
		case JOB_NOVICE:                return MAPID_NOVICE;
		case JOB_SWORDMAN:              return MAPID_SWORDMAN;
		case JOB_MAGE:                  return MAPID_MAGE;
		case JOB_ARCHER:                return MAPID_ARCHER;
		case JOB_ACOLYTE:               return MAPID_ACOLYTE;
		case JOB_MERCHANT:              return MAPID_MERCHANT;
		case JOB_THIEF:                 return MAPID_THIEF;
		case JOB_TAEKWON:               return MAPID_TAEKWON;
		case JOB_WEDDING:               return MAPID_WEDDING;
		case JOB_GUNSLINGER:            return MAPID_GUNSLINGER;
		case JOB_NINJA:                 return MAPID_NINJA;
		case JOB_XMAS:                  return MAPID_XMAS;
		case JOB_SUMMER:                return MAPID_SUMMER;
		case JOB_HANBOK:                return MAPID_HANBOK;
		case JOB_GANGSI:                return MAPID_GANGSI;
		case JOB_OKTOBERFEST:           return MAPID_OKTOBERFEST;
	//2-1 Jobs
		case JOB_SUPER_NOVICE:          return MAPID_SUPER_NOVICE;
		case JOB_KNIGHT:                return MAPID_KNIGHT;
		case JOB_WIZARD:                return MAPID_WIZARD;
		case JOB_HUNTER:                return MAPID_HUNTER;
		case JOB_PRIEST:                return MAPID_PRIEST;
		case JOB_BLACKSMITH:            return MAPID_BLACKSMITH;
		case JOB_ASSASSIN:              return MAPID_ASSASSIN;
		case JOB_STAR_GLADIATOR:        return MAPID_STAR_GLADIATOR;
		case JOB_KAGEROU:
		case JOB_OBORO:                 return MAPID_KAGEROUOBORO;
		case JOB_REBELLION:             return MAPID_REBELLION;
		case JOB_DEATH_KNIGHT:          return MAPID_DEATH_KNIGHT;
	//2-2 Jobs
		case JOB_CRUSADER:              return MAPID_CRUSADER;
		case JOB_SAGE:                  return MAPID_SAGE;
		case JOB_BARD:
		case JOB_DANCER:                return MAPID_BARDDANCER;
		case JOB_MONK:                  return MAPID_MONK;
		case JOB_ALCHEMIST:             return MAPID_ALCHEMIST;
		case JOB_ROGUE:                 return MAPID_ROGUE;
		case JOB_SOUL_LINKER:           return MAPID_SOUL_LINKER;
		case JOB_DARK_COLLECTOR:        return MAPID_DARK_COLLECTOR;
	//Trans Novice And Trans 1-1 Jobs
		case JOB_NOVICE_HIGH:           return MAPID_NOVICE_HIGH;
		case JOB_SWORDMAN_HIGH:         return MAPID_SWORDMAN_HIGH;
		case JOB_MAGE_HIGH:             return MAPID_MAGE_HIGH;
		case JOB_ARCHER_HIGH:           return MAPID_ARCHER_HIGH;
		case JOB_ACOLYTE_HIGH:          return MAPID_ACOLYTE_HIGH;
		case JOB_MERCHANT_HIGH:         return MAPID_MERCHANT_HIGH;
		case JOB_THIEF_HIGH:            return MAPID_THIEF_HIGH;
	//Trans 2-1 Jobs
		case JOB_LORD_KNIGHT:           return MAPID_LORD_KNIGHT;
		case JOB_HIGH_WIZARD:           return MAPID_HIGH_WIZARD;
		case JOB_SNIPER:                return MAPID_SNIPER;
		case JOB_HIGH_PRIEST:           return MAPID_HIGH_PRIEST;
		case JOB_WHITESMITH:            return MAPID_WHITESMITH;
		case JOB_ASSASSIN_CROSS:        return MAPID_ASSASSIN_CROSS;
	//Trans 2-2 Jobs
		case JOB_PALADIN:               return MAPID_PALADIN;
		case JOB_PROFESSOR:             return MAPID_PROFESSOR;
		case JOB_CLOWN:
		case JOB_GYPSY:                 return MAPID_CLOWNGYPSY;
		case JOB_CHAMPION:              return MAPID_CHAMPION;
		case JOB_CREATOR:               return MAPID_CREATOR;
		case JOB_STALKER:               return MAPID_STALKER;
	//Baby Novice And Baby 1-1 Jobs
		case JOB_BABY:                  return MAPID_BABY;
		case JOB_BABY_SWORDMAN:         return MAPID_BABY_SWORDMAN;
		case JOB_BABY_MAGE:             return MAPID_BABY_MAGE;
		case JOB_BABY_ARCHER:           return MAPID_BABY_ARCHER;
		case JOB_BABY_ACOLYTE:          return MAPID_BABY_ACOLYTE;
		case JOB_BABY_MERCHANT:         return MAPID_BABY_MERCHANT;
		case JOB_BABY_THIEF:            return MAPID_BABY_THIEF;
	//Baby 2-1 Jobs
		case JOB_SUPER_BABY:            return MAPID_SUPER_BABY;
		case JOB_BABY_KNIGHT:           return MAPID_BABY_KNIGHT;
		case JOB_BABY_WIZARD:           return MAPID_BABY_WIZARD;
		case JOB_BABY_HUNTER:           return MAPID_BABY_HUNTER;
		case JOB_BABY_PRIEST:           return MAPID_BABY_PRIEST;
		case JOB_BABY_BLACKSMITH:       return MAPID_BABY_BLACKSMITH;
		case JOB_BABY_ASSASSIN:         return MAPID_BABY_ASSASSIN;
	//Baby 2-2 Jobs
		case JOB_BABY_CRUSADER:         return MAPID_BABY_CRUSADER;
		case JOB_BABY_SAGE:             return MAPID_BABY_SAGE;
		case JOB_BABY_BARD:
		case JOB_BABY_DANCER:           return MAPID_BABY_BARDDANCER;
		case JOB_BABY_MONK:             return MAPID_BABY_MONK;
		case JOB_BABY_ALCHEMIST:        return MAPID_BABY_ALCHEMIST;
		case JOB_BABY_ROGUE:            return MAPID_BABY_ROGUE;
	//3-1 Jobs
		case JOB_SUPER_NOVICE_E:        return MAPID_SUPER_NOVICE_E;
		case JOB_RUNE_KNIGHT:           return MAPID_RUNE_KNIGHT;
		case JOB_WARLOCK:               return MAPID_WARLOCK;
		case JOB_RANGER:                return MAPID_RANGER;
		case JOB_ARCH_BISHOP:           return MAPID_ARCH_BISHOP;
		case JOB_MECHANIC:              return MAPID_MECHANIC;
		case JOB_GUILLOTINE_CROSS:      return MAPID_GUILLOTINE_CROSS;
	//3-2 Jobs
		case JOB_ROYAL_GUARD:           return MAPID_ROYAL_GUARD;
		case JOB_SORCERER:              return MAPID_SORCERER;
		case JOB_MINSTREL:
		case JOB_WANDERER:              return MAPID_MINSTRELWANDERER;
		case JOB_SURA:                  return MAPID_SURA;
		case JOB_GENETIC:               return MAPID_GENETIC;
		case JOB_SHADOW_CHASER:         return MAPID_SHADOW_CHASER;
	//Trans 3-1 Jobs
		case JOB_RUNE_KNIGHT_T:         return MAPID_RUNE_KNIGHT_T;
		case JOB_WARLOCK_T:             return MAPID_WARLOCK_T;
		case JOB_RANGER_T:              return MAPID_RANGER_T;
		case JOB_ARCH_BISHOP_T:         return MAPID_ARCH_BISHOP_T;
		case JOB_MECHANIC_T:            return MAPID_MECHANIC_T;
		case JOB_GUILLOTINE_CROSS_T:    return MAPID_GUILLOTINE_CROSS_T;
	//Trans 3-2 Jobs
		case JOB_ROYAL_GUARD_T:         return MAPID_ROYAL_GUARD_T;
		case JOB_SORCERER_T:            return MAPID_SORCERER_T;
		case JOB_MINSTREL_T:
		case JOB_WANDERER_T:            return MAPID_MINSTRELWANDERER_T;
		case JOB_SURA_T:                return MAPID_SURA_T;
		case JOB_GENETIC_T:             return MAPID_GENETIC_T;
		case JOB_SHADOW_CHASER_T:       return MAPID_SHADOW_CHASER_T;
	//Baby 3-1 Jobs
		case JOB_SUPER_BABY_E:          return MAPID_SUPER_BABY_E;
		case JOB_BABY_RUNE:             return MAPID_BABY_RUNE;
		case JOB_BABY_WARLOCK:          return MAPID_BABY_WARLOCK;
		case JOB_BABY_RANGER:           return MAPID_BABY_RANGER;
		case JOB_BABY_BISHOP:           return MAPID_BABY_BISHOP;
		case JOB_BABY_MECHANIC:         return MAPID_BABY_MECHANIC;
		case JOB_BABY_CROSS:            return MAPID_BABY_CROSS;
	//Baby 3-2 Jobs
		case JOB_BABY_GUARD:            return MAPID_BABY_GUARD;
		case JOB_BABY_SORCERER:         return MAPID_BABY_SORCERER;
		case JOB_BABY_MINSTREL:
		case JOB_BABY_WANDERER:         return MAPID_BABY_MINSTRELWANDERER;
		case JOB_BABY_SURA:             return MAPID_BABY_SURA;
		case JOB_BABY_GENETIC:          return MAPID_BABY_GENETIC;
		case JOB_BABY_CHASER:           return MAPID_BABY_CHASER;
	//Doram Jobs
		case JOB_SUMMONER:              return MAPID_SUMMONER;
		default:
			return -1;
	}
}

//Reverts the map-style class id to the client-style one.
int pc_mapid2jobid(unsigned short class_, int sex)
{
	switch(class_) {
	//Novice And 1-1 Jobs
		case MAPID_NOVICE:                return JOB_NOVICE;
		case MAPID_SWORDMAN:              return JOB_SWORDMAN;
		case MAPID_MAGE:                  return JOB_MAGE;
		case MAPID_ARCHER:                return JOB_ARCHER;
		case MAPID_ACOLYTE:               return JOB_ACOLYTE;
		case MAPID_MERCHANT:              return JOB_MERCHANT;
		case MAPID_THIEF:                 return JOB_THIEF;
		case MAPID_TAEKWON:               return JOB_TAEKWON;
		case MAPID_WEDDING:               return JOB_WEDDING;
		case MAPID_GUNSLINGER:            return JOB_GUNSLINGER;
		case MAPID_NINJA:                 return JOB_NINJA;
		case MAPID_XMAS:                  return JOB_XMAS;
		case MAPID_SUMMER:                return JOB_SUMMER;
		case MAPID_HANBOK:                return JOB_HANBOK;
		case MAPID_GANGSI:                return JOB_GANGSI;
		case MAPID_OKTOBERFEST:           return JOB_OKTOBERFEST;
	//2-1 Jobs
		case MAPID_SUPER_NOVICE:          return JOB_SUPER_NOVICE;
		case MAPID_KNIGHT:                return JOB_KNIGHT;
		case MAPID_WIZARD:                return JOB_WIZARD;
		case MAPID_HUNTER:                return JOB_HUNTER;
		case MAPID_PRIEST:                return JOB_PRIEST;
		case MAPID_BLACKSMITH:            return JOB_BLACKSMITH;
		case MAPID_ASSASSIN:              return JOB_ASSASSIN;
		case MAPID_STAR_GLADIATOR:        return JOB_STAR_GLADIATOR;
		case MAPID_KAGEROUOBORO:          return sex?JOB_KAGEROU:JOB_OBORO;
		case MAPID_REBELLION:             return JOB_REBELLION;
		case MAPID_DEATH_KNIGHT:          return JOB_DEATH_KNIGHT;
	//2-2 Jobs
		case MAPID_CRUSADER:              return JOB_CRUSADER;
		case MAPID_SAGE:                  return JOB_SAGE;
		case MAPID_BARDDANCER:            return sex?JOB_BARD:JOB_DANCER;
		case MAPID_MONK:                  return JOB_MONK;
		case MAPID_ALCHEMIST:             return JOB_ALCHEMIST;
		case MAPID_ROGUE:                 return JOB_ROGUE;
		case MAPID_SOUL_LINKER:           return JOB_SOUL_LINKER;
		case MAPID_DARK_COLLECTOR:        return JOB_DARK_COLLECTOR;
	//Trans Novice And Trans 2-1 Jobs
		case MAPID_NOVICE_HIGH:           return JOB_NOVICE_HIGH;
		case MAPID_SWORDMAN_HIGH:         return JOB_SWORDMAN_HIGH;
		case MAPID_MAGE_HIGH:             return JOB_MAGE_HIGH;
		case MAPID_ARCHER_HIGH:           return JOB_ARCHER_HIGH;
		case MAPID_ACOLYTE_HIGH:          return JOB_ACOLYTE_HIGH;
		case MAPID_MERCHANT_HIGH:         return JOB_MERCHANT_HIGH;
		case MAPID_THIEF_HIGH:            return JOB_THIEF_HIGH;
	//Trans 2-1 Jobs
		case MAPID_LORD_KNIGHT:           return JOB_LORD_KNIGHT;
		case MAPID_HIGH_WIZARD:           return JOB_HIGH_WIZARD;
		case MAPID_SNIPER:                return JOB_SNIPER;
		case MAPID_HIGH_PRIEST:           return JOB_HIGH_PRIEST;
		case MAPID_WHITESMITH:            return JOB_WHITESMITH;
		case MAPID_ASSASSIN_CROSS:        return JOB_ASSASSIN_CROSS;
	//Trans 2-2 Jobs
		case MAPID_PALADIN:               return JOB_PALADIN;
		case MAPID_PROFESSOR:             return JOB_PROFESSOR;
		case MAPID_CLOWNGYPSY:            return sex?JOB_CLOWN:JOB_GYPSY;
		case MAPID_CHAMPION:              return JOB_CHAMPION;
		case MAPID_CREATOR:               return JOB_CREATOR;
		case MAPID_STALKER:               return JOB_STALKER;
	//Baby Novice And Baby 1-1 Jobs
		case MAPID_BABY:                  return JOB_BABY;
		case MAPID_BABY_SWORDMAN:         return JOB_BABY_SWORDMAN;
		case MAPID_BABY_MAGE:             return JOB_BABY_MAGE;
		case MAPID_BABY_ARCHER:           return JOB_BABY_ARCHER;
		case MAPID_BABY_ACOLYTE:          return JOB_BABY_ACOLYTE;
		case MAPID_BABY_MERCHANT:         return JOB_BABY_MERCHANT;
		case MAPID_BABY_THIEF:            return JOB_BABY_THIEF;
	//Baby 2-1 Jobs
		case MAPID_SUPER_BABY:            return JOB_SUPER_BABY;
		case MAPID_BABY_KNIGHT:           return JOB_BABY_KNIGHT;
		case MAPID_BABY_WIZARD:           return JOB_BABY_WIZARD;
		case MAPID_BABY_HUNTER:           return JOB_BABY_HUNTER;
		case MAPID_BABY_PRIEST:           return JOB_BABY_PRIEST;
		case MAPID_BABY_BLACKSMITH:       return JOB_BABY_BLACKSMITH;
		case MAPID_BABY_ASSASSIN:         return JOB_BABY_ASSASSIN;
	//Baby 2-2 Jobs
		case MAPID_BABY_CRUSADER:         return JOB_BABY_CRUSADER;
		case MAPID_BABY_SAGE:             return JOB_BABY_SAGE;
		case MAPID_BABY_BARDDANCER:       return sex?JOB_BABY_BARD:JOB_BABY_DANCER;
		case MAPID_BABY_MONK:             return JOB_BABY_MONK;
		case MAPID_BABY_ALCHEMIST:        return JOB_BABY_ALCHEMIST;
		case MAPID_BABY_ROGUE:            return JOB_BABY_ROGUE;
	//3-1 Jobs
		case MAPID_SUPER_NOVICE_E:        return JOB_SUPER_NOVICE_E;
		case MAPID_RUNE_KNIGHT:           return JOB_RUNE_KNIGHT;
		case MAPID_WARLOCK:               return JOB_WARLOCK;
		case MAPID_RANGER:                return JOB_RANGER;
		case MAPID_ARCH_BISHOP:           return JOB_ARCH_BISHOP;
		case MAPID_MECHANIC:              return JOB_MECHANIC;
		case MAPID_GUILLOTINE_CROSS:      return JOB_GUILLOTINE_CROSS;
	//3-2 Jobs
		case MAPID_ROYAL_GUARD:           return JOB_ROYAL_GUARD;
		case MAPID_SORCERER:              return JOB_SORCERER;
		case MAPID_MINSTRELWANDERER:      return sex?JOB_MINSTREL:JOB_WANDERER;
		case MAPID_SURA:                  return JOB_SURA;
		case MAPID_GENETIC:               return JOB_GENETIC;
		case MAPID_SHADOW_CHASER:         return JOB_SHADOW_CHASER;
	//Trans 3-1 Jobs
		case MAPID_RUNE_KNIGHT_T:         return JOB_RUNE_KNIGHT_T;
		case MAPID_WARLOCK_T:             return JOB_WARLOCK_T;
		case MAPID_RANGER_T:              return JOB_RANGER_T;
		case MAPID_ARCH_BISHOP_T:         return JOB_ARCH_BISHOP_T;
		case MAPID_MECHANIC_T:            return JOB_MECHANIC_T;
		case MAPID_GUILLOTINE_CROSS_T:    return JOB_GUILLOTINE_CROSS_T;
	//Trans 3-2 Jobs
		case MAPID_ROYAL_GUARD_T:         return JOB_ROYAL_GUARD_T;
		case MAPID_SORCERER_T:            return JOB_SORCERER_T;
		case MAPID_MINSTRELWANDERER_T:    return sex?JOB_MINSTREL_T:JOB_WANDERER_T;
		case MAPID_SURA_T:                return JOB_SURA_T;
		case MAPID_GENETIC_T:             return JOB_GENETIC_T;
		case MAPID_SHADOW_CHASER_T:       return JOB_SHADOW_CHASER_T;
	//Baby 3-1 Jobs
		case MAPID_SUPER_BABY_E:          return JOB_SUPER_BABY_E;
		case MAPID_BABY_RUNE:             return JOB_BABY_RUNE;
		case MAPID_BABY_WARLOCK:          return JOB_BABY_WARLOCK;
		case MAPID_BABY_RANGER:           return JOB_BABY_RANGER;
		case MAPID_BABY_BISHOP:           return JOB_BABY_BISHOP;
		case MAPID_BABY_MECHANIC:         return JOB_BABY_MECHANIC;
		case MAPID_BABY_CROSS:            return JOB_BABY_CROSS;
	//Baby 3-2 Jobs
		case MAPID_BABY_GUARD:            return JOB_BABY_GUARD;
		case MAPID_BABY_SORCERER:         return JOB_BABY_SORCERER;
		case MAPID_BABY_MINSTRELWANDERER: return sex?JOB_BABY_MINSTREL:JOB_BABY_WANDERER;
		case MAPID_BABY_SURA:             return JOB_BABY_SURA;
		case MAPID_BABY_GENETIC:          return JOB_BABY_GENETIC;
		case MAPID_BABY_CHASER:           return JOB_BABY_CHASER;
	//Doram Jobs
		case MAPID_SUMMONER:              return JOB_SUMMONER;
		default:
			return -1;
	}
}

/*====================================================
 * This function return the name of the job (by [Yor])
 *----------------------------------------------------*/
const char* job_name(int class_)
{
	switch (class_) {
	case JOB_NOVICE:
	case JOB_SWORDMAN:
	case JOB_MAGE:
	case JOB_ARCHER:
	case JOB_ACOLYTE:
	case JOB_MERCHANT:
	case JOB_THIEF:
		return msg_txt(NULL,550 - JOB_NOVICE+class_);

	case JOB_KNIGHT:
	case JOB_PRIEST:
	case JOB_WIZARD:
	case JOB_BLACKSMITH:
	case JOB_HUNTER:
	case JOB_ASSASSIN:
		return msg_txt(NULL,557 - JOB_KNIGHT+class_);

	case JOB_KNIGHT2:
		return msg_txt(NULL,557);

	case JOB_CRUSADER:
	case JOB_MONK:
	case JOB_SAGE:
	case JOB_ROGUE:
	case JOB_ALCHEMIST:
	case JOB_BARD:
	case JOB_DANCER:
		return msg_txt(NULL,563 - JOB_CRUSADER+class_);

	case JOB_CRUSADER2:
		return msg_txt(NULL,563);

	case JOB_WEDDING:
	case JOB_SUPER_NOVICE:
	case JOB_GUNSLINGER:
	case JOB_NINJA:
	case JOB_XMAS:
		return msg_txt(NULL,570 - JOB_WEDDING+class_);

	case JOB_SUMMER:
		return msg_txt(NULL,621);

	case JOB_HANBOK:
		return msg_txt(NULL,694);

	case JOB_OKTOBERFEST:
		return msg_txt(NULL,696);

	case JOB_NOVICE_HIGH:
	case JOB_SWORDMAN_HIGH:
	case JOB_MAGE_HIGH:
	case JOB_ARCHER_HIGH:
	case JOB_ACOLYTE_HIGH:
	case JOB_MERCHANT_HIGH:
	case JOB_THIEF_HIGH:
		return msg_txt(NULL,575 - JOB_NOVICE_HIGH+class_);

	case JOB_LORD_KNIGHT:
	case JOB_HIGH_PRIEST:
	case JOB_HIGH_WIZARD:
	case JOB_WHITESMITH:
	case JOB_SNIPER:
	case JOB_ASSASSIN_CROSS:
		return msg_txt(NULL,582 - JOB_LORD_KNIGHT+class_);

	case JOB_LORD_KNIGHT2:
		return msg_txt(NULL,582);

	case JOB_PALADIN:
	case JOB_CHAMPION:
	case JOB_PROFESSOR:
	case JOB_STALKER:
	case JOB_CREATOR:
	case JOB_CLOWN:
	case JOB_GYPSY:
		return msg_txt(NULL,588 - JOB_PALADIN + class_);

	case JOB_PALADIN2:
		return msg_txt(NULL,588);

	case JOB_BABY:
	case JOB_BABY_SWORDMAN:
	case JOB_BABY_MAGE:
	case JOB_BABY_ARCHER:
	case JOB_BABY_ACOLYTE:
	case JOB_BABY_MERCHANT:
	case JOB_BABY_THIEF:
		return msg_txt(NULL,595 - JOB_BABY + class_);

	case JOB_BABY_KNIGHT:
	case JOB_BABY_PRIEST:
	case JOB_BABY_WIZARD:
	case JOB_BABY_BLACKSMITH:
	case JOB_BABY_HUNTER:
	case JOB_BABY_ASSASSIN:
		return msg_txt(NULL,602 - JOB_BABY_KNIGHT + class_);

	case JOB_BABY_KNIGHT2:
		return msg_txt(NULL,602);

	case JOB_BABY_CRUSADER:
	case JOB_BABY_MONK:
	case JOB_BABY_SAGE:
	case JOB_BABY_ROGUE:
	case JOB_BABY_ALCHEMIST:
	case JOB_BABY_BARD:
	case JOB_BABY_DANCER:
		return msg_txt(NULL,608 - JOB_BABY_CRUSADER + class_);

	case JOB_BABY_CRUSADER2:
		return msg_txt(NULL,608);

	case JOB_SUPER_BABY:
		return msg_txt(NULL,615);

	case JOB_TAEKWON:
		return msg_txt(NULL,616);
	case JOB_STAR_GLADIATOR:
	case JOB_STAR_GLADIATOR2:
		return msg_txt(NULL,617);
	case JOB_SOUL_LINKER:
		return msg_txt(NULL,618);

	case JOB_GANGSI:
	case JOB_DEATH_KNIGHT:
	case JOB_DARK_COLLECTOR:
		return msg_txt(NULL,622 - JOB_GANGSI+class_);

	case JOB_RUNE_KNIGHT:
	case JOB_WARLOCK:
	case JOB_RANGER:
	case JOB_ARCH_BISHOP:
	case JOB_MECHANIC:
	case JOB_GUILLOTINE_CROSS:
		return msg_txt(NULL,625 - JOB_RUNE_KNIGHT+class_);

	case JOB_RUNE_KNIGHT_T:
	case JOB_WARLOCK_T:
	case JOB_RANGER_T:
	case JOB_ARCH_BISHOP_T:
	case JOB_MECHANIC_T:
	case JOB_GUILLOTINE_CROSS_T:
		return msg_txt(NULL,681 - JOB_RUNE_KNIGHT_T+class_);

	case JOB_ROYAL_GUARD:
	case JOB_SORCERER:
	case JOB_MINSTREL:
	case JOB_WANDERER:
	case JOB_SURA:
	case JOB_GENETIC:
	case JOB_SHADOW_CHASER:
		return msg_txt(NULL,631 - JOB_ROYAL_GUARD+class_);

	case JOB_ROYAL_GUARD_T:
	case JOB_SORCERER_T:
	case JOB_MINSTREL_T:
	case JOB_WANDERER_T:
	case JOB_SURA_T:
	case JOB_GENETIC_T:
	case JOB_SHADOW_CHASER_T:
		return msg_txt(NULL,687 - JOB_ROYAL_GUARD_T+class_);

	case JOB_RUNE_KNIGHT2:
	case JOB_RUNE_KNIGHT_T2:
		return msg_txt(NULL,625);

	case JOB_ROYAL_GUARD2:
	case JOB_ROYAL_GUARD_T2:
		return msg_txt(NULL,631);

	case JOB_RANGER2:
	case JOB_RANGER_T2:
		return msg_txt(NULL,627);

	case JOB_MECHANIC2:
	case JOB_MECHANIC_T2:
		return msg_txt(NULL,629);

	case JOB_BABY_RUNE:
	case JOB_BABY_WARLOCK:
	case JOB_BABY_RANGER:
	case JOB_BABY_BISHOP:
	case JOB_BABY_MECHANIC:
	case JOB_BABY_CROSS:
	case JOB_BABY_GUARD:
	case JOB_BABY_SORCERER:
	case JOB_BABY_MINSTREL:
	case JOB_BABY_WANDERER:
	case JOB_BABY_SURA:
	case JOB_BABY_GENETIC:
	case JOB_BABY_CHASER:
		return msg_txt(NULL,638 - JOB_BABY_RUNE+class_);

	case JOB_BABY_RUNE2:
		return msg_txt(NULL,638);

	case JOB_BABY_GUARD2:
		return msg_txt(NULL,644);

	case JOB_BABY_RANGER2:
		return msg_txt(NULL,640);

	case JOB_BABY_MECHANIC2:
		return msg_txt(NULL,642);

	case JOB_SUPER_NOVICE_E:
	case JOB_SUPER_BABY_E:
		return msg_txt(NULL,651 - JOB_SUPER_NOVICE_E+class_);

	case JOB_KAGEROU:
	case JOB_OBORO:
		return msg_txt(NULL,653 - JOB_KAGEROU+class_);

	case JOB_REBELLION:
		return msg_txt(NULL,695);

	case JOB_SUMMONER:
		return msg_txt(NULL,697);

	default:
		return msg_txt(NULL,655);
	}
}

/*====================================================
 * Timered function to make id follow a target.
 * @id = bl.id (player only atm)
 * target is define in sd->followtarget (bl.id)
 * used by pc_follow
 *----------------------------------------------------*/
int pc_follow_timer(int tid, unsigned int tick, int id, intptr_t data)
{
	struct map_session_data *sd;
	struct block_list *tbl;

	sd = map_id2sd(id);
	nullpo_ret(sd);

	if (sd->followtimer != tid){
		ShowError("pc_follow_timer %d != %d\n",sd->followtimer,tid);
		sd->followtimer = INVALID_TIMER;
		return 0;
	}

	sd->followtimer = INVALID_TIMER;
	tbl = map_id2bl(sd->followtarget);

	if (tbl == NULL || pc_isdead(sd) || status_isdead(tbl))
	{
		pc_stop_following(sd);
		return 0;
	}

	// either player or target is currently detached from map blocks (could be teleporting),
	// but still connected to this map, so we'll just increment the timer and check back later
	if (sd->bl.prev != NULL && tbl->prev != NULL &&
		sd->ud.skilltimer == INVALID_TIMER && sd->ud.attacktimer == INVALID_TIMER && sd->ud.walktimer == INVALID_TIMER)
	{
		if((sd->bl.m == tbl->m) && unit_can_reach_bl(&sd->bl,tbl, AREA_SIZE, 0, NULL, NULL)) {
			if (!check_distance_bl(&sd->bl, tbl, 5))
				unit_walktobl(&sd->bl, tbl, 5, 0);
		} else
			pc_setpos(sd, map_id2index(tbl->m), tbl->x, tbl->y, CLR_TELEPORT);
	}
	sd->followtimer = add_timer(
		tick + 1000,	// increase time a bit to loosen up map's load
		pc_follow_timer, sd->bl.id, 0);
	return 0;
}

int pc_stop_following (struct map_session_data *sd)
{
	nullpo_ret(sd);

	if (sd->followtimer != INVALID_TIMER) {
		delete_timer(sd->followtimer,pc_follow_timer);
		sd->followtimer = INVALID_TIMER;
	}
	sd->followtarget = -1;
	sd->ud.target_to = 0;

	unit_stop_walking(&sd->bl, 1);

	return 0;
}

int pc_follow(struct map_session_data *sd,int target_id)
{
	struct block_list *bl = map_id2bl(target_id);
	if (bl == NULL /*|| bl->type != BL_PC*/)
		return 1;
	if (sd->followtimer != INVALID_TIMER)
		pc_stop_following(sd);

	sd->followtarget = target_id;
	pc_follow_timer(INVALID_TIMER, gettick(), sd->bl.id, 0);

	return 0;
}

int pc_checkbaselevelup(struct map_session_data *sd) {
	unsigned int next = pc_nextbaseexp(sd);

	if (!next || sd->status.base_exp < next || pc_is_maxbaselv(sd))
		return 0;

	do {
		sd->status.base_exp -= next;
		//Kyoki pointed out that the max overcarry exp is the exp needed for the previous level -1. [Skotlex]
		if(!battle_config.multi_level_up && sd->status.base_exp > next-1)
			sd->status.base_exp = next-1;

		next = pc_gets_status_point(sd->status.base_level);
		sd->status.base_level++;
		sd->status.status_point += next;

		if( pc_is_maxbaselv(sd) ){
			sd->status.base_exp = u32min(sd->status.base_exp,MAX_LEVEL_BASE_EXP);
			break;
		}
	} while ((next=pc_nextbaseexp(sd)) > 0 && sd->status.base_exp >= next);

	if (battle_config.pet_lv_rate && sd->pd)	//<Skotlex> update pet's level
		status_calc_pet(sd->pd,SCO_NONE);

	clif_updatestatus(sd,SP_STATUSPOINT);
	clif_updatestatus(sd,SP_BASELEVEL);
	clif_updatestatus(sd,SP_BASEEXP);
	clif_updatestatus(sd,SP_NEXTBASEEXP);
	status_calc_pc(sd,SCO_FORCE);
	status_percent_heal(&sd->bl,100,100);

	if ((sd->class_&MAPID_UPPERMASK) == MAPID_SUPER_NOVICE) {
		sc_start(&sd->bl,&sd->bl,status_skill2sc(PR_KYRIE),100,1,skill_get_time(PR_KYRIE,1));
		sc_start(&sd->bl,&sd->bl,status_skill2sc(PR_IMPOSITIO),100,1,skill_get_time(PR_IMPOSITIO,1));
		sc_start(&sd->bl,&sd->bl,status_skill2sc(PR_MAGNIFICAT),100,1,skill_get_time(PR_MAGNIFICAT,1));
		sc_start(&sd->bl,&sd->bl,status_skill2sc(PR_GLORIA),100,1,skill_get_time(PR_GLORIA,1));
		sc_start(&sd->bl,&sd->bl,status_skill2sc(PR_SUFFRAGIUM),100,1,skill_get_time(PR_SUFFRAGIUM,1));
		if (sd->state.snovice_dead_flag)
			sd->state.snovice_dead_flag = 0; //Reenable steelbody resurrection on dead.
	} else if( (sd->class_&MAPID_BASEMASK) == MAPID_TAEKWON ) {
		sc_start(&sd->bl,&sd->bl,status_skill2sc(AL_INCAGI),100,10,600000);
		sc_start(&sd->bl,&sd->bl,status_skill2sc(AL_BLESSING),100,10,600000);
	}
	clif_misceffect(&sd->bl,0);
	npc_script_event(sd, NPCE_BASELVUP); //LORDALFA - LVLUPEVENT

	if(sd->status.party_id)
		party_send_levelup(sd);

	pc_baselevelchanged(sd);
	return 1;
}

void pc_baselevelchanged(struct map_session_data *sd) {
	uint8 i;
	for( i = 0; i < EQI_MAX; i++ ) {
		if( sd->equip_index[i] >= 0 ) {
			if( sd->inventory_data[ sd->equip_index[i] ]->elvmax && sd->status.base_level > (unsigned int)sd->inventory_data[ sd->equip_index[i] ]->elvmax )
				pc_unequipitem(sd, sd->equip_index[i], 3);
		}
	}
	pc_show_questinfo(sd);
}

int pc_checkjoblevelup(struct map_session_data *sd)
{
	unsigned int next = pc_nextjobexp(sd);

	nullpo_ret(sd);
	if(!next || sd->status.job_exp < next || pc_is_maxjoblv(sd))
		return 0;

	do {
		sd->status.job_exp -= next;
		//Kyoki pointed out that the max overcarry exp is the exp needed for the previous level -1. [Skotlex]
		if(!battle_config.multi_level_up && sd->status.job_exp > next-1)
			sd->status.job_exp = next-1;

		sd->status.job_level ++;
		sd->status.skill_point ++;

		if( pc_is_maxjoblv(sd) ){
			sd->status.job_exp = u32min(sd->status.job_exp,MAX_LEVEL_JOB_EXP);
			break;
		}
	} while ((next=pc_nextjobexp(sd)) > 0 && sd->status.job_exp >= next);

	clif_updatestatus(sd,SP_JOBLEVEL);
	clif_updatestatus(sd,SP_JOBEXP);
	clif_updatestatus(sd,SP_NEXTJOBEXP);
	clif_updatestatus(sd,SP_SKILLPOINT);
	status_calc_pc(sd,SCO_FORCE);
	clif_misceffect(&sd->bl,1);
	if (pc_checkskill(sd, SG_DEVIL) && pc_is_maxbaselv(sd))
		clif_status_change(&sd->bl,SI_DEVIL, 1, 0, 0, 0, 1); //Permanent blind effect from SG_DEVIL.

	npc_script_event(sd, NPCE_JOBLVUP);
	return 1;
}

/** Alters experiences calculation based on self bonuses that do not get even shared to the party.
* @param sd Player
* @param base_exp Base EXP before peronal bonuses
* @param job_exp Job EXP before peronal bonuses
* @param src Block list that affecting the exp calculation
*/
static void pc_calcexp(struct map_session_data *sd, unsigned int *base_exp, unsigned int *job_exp, struct block_list *src)
{
	int bonus = 0, vip_bonus_base = 0, vip_bonus_job = 0;

	if (src) {
		struct status_data *status = status_get_status_data(src);

		if( sd->expaddrace[status->race] )
			bonus += sd->expaddrace[status->race];
		if( sd->expaddrace[RC_ALL] )
			bonus += sd->expaddrace[RC_ALL];
		if( sd->expaddclass[status->class_] )
			bonus += sd->expaddclass[status->class_];
		if( sd->expaddclass[CLASS_ALL] )
			bonus += sd->expaddclass[CLASS_ALL];

		if (battle_config.pk_mode &&
			(int)(status_get_lv(src) - sd->status.base_level) >= 20)
			bonus += 15; // pk_mode additional exp if monster >20 levels [Valaris]

#ifdef VIP_ENABLE
		//EXP bonus for VIP player
		if (src && src->type == BL_MOB && pc_isvip(sd)) {
			vip_bonus_base = battle_config.vip_base_exp_increase;
			vip_bonus_job = battle_config.vip_job_exp_increase;
		}
#endif
	}

	// Give EXPBOOST for quests even if src is NULL.
	if (&sd->sc && sd->sc.data[SC_EXPBOOST]) {
		bonus += sd->sc.data[SC_EXPBOOST]->val1;
		if( battle_config.vip_bm_increase && pc_isvip(sd) ) // Increase Battle Manual EXP rate for VIP.
			bonus += ( sd->sc.data[SC_EXPBOOST]->val1 / battle_config.vip_bm_increase );
	}

	if (*base_exp) {
		unsigned int exp = (unsigned int)(*base_exp + (double)*base_exp * (bonus + vip_bonus_base)/100.);
		*base_exp =  cap_value(exp, 1, UINT_MAX);
	}

	// Give JEXPBOOST for quests even if src is NULL.
	if (&sd->sc && sd->sc.data[SC_JEXPBOOST])
		bonus += sd->sc.data[SC_JEXPBOOST]->val1;

	if (*job_exp) {
		unsigned int exp = (unsigned int)(*job_exp + (double)*job_exp * (bonus + vip_bonus_job)/100.);
		*job_exp = cap_value(exp, 1, UINT_MAX);
	}

	return;
}

/**
 * Show EXP gained by player in percentage by @showexp
 * @param sd Player
 * @param base_exp Base EXP gained/loss
 * @param next_base_exp Base EXP needed for next base level
 * @param job_exp Job EXP gained/loss
 * @param next_job_exp Job EXP needed for next job level
 * @param lost True:EXP penalty, lose EXP
 **/
void pc_gainexp_disp(struct map_session_data *sd, unsigned int base_exp, unsigned int next_base_exp, unsigned int job_exp, unsigned int next_job_exp, bool lost) {
	char output[CHAT_SIZE_MAX];

	nullpo_retv(sd);

	sprintf(output, msg_txt(sd,743), // Experience %s Base:%ld (%0.2f%%) Job:%ld (%0.2f%%)
		(lost) ? msg_txt(sd,742) : msg_txt(sd,741),
		(long)base_exp * (lost ? -1 : 1), (base_exp / (float)next_base_exp * 100 * (lost ? -1 : 1)),
		(long)job_exp * (lost ? -1 : 1), (job_exp / (float)next_job_exp * 100 * (lost ? -1 : 1)));
	clif_disp_onlyself(sd, output, strlen(output));
}

/**
 * Give Base or Job EXP to player, then calculate remaining exp for next lvl
 * @param sd Player
 * @param src EXP source
 * @param base_exp Base EXP gained
 * @param base_exp Job EXP gained
 * @param exp_flag 1: Quest EXP; 2: Param Exp (Ignore Guild EXP tax, EXP adjustments)
 * @return
 **/
void pc_gainexp(struct map_session_data *sd, struct block_list *src, unsigned int base_exp, unsigned int job_exp, uint8 exp_flag)
{
	unsigned int nextb = 0, nextj = 0;
	uint8 flag = 0; ///< 1: Base EXP given, 2: Job EXP given, 4: Max Base level, 8: Max Job Level

	nullpo_retv(sd);

	if(sd->bl.prev == NULL || pc_isdead(sd))
		return;

	if (!(exp_flag&2)) {

		if (!battle_config.pvp_exp && map[sd->bl.m].flag.pvp)  // [MouseJstr]
			return; // no exp on pvp maps
	
		if (sd->status.guild_id>0)
			base_exp -= guild_payexp(sd,base_exp);
	}

	flag = ((base_exp) ? 1 : 0) |
		((job_exp) ? 2 : 0) |
		((pc_is_maxbaselv(sd)) ? 4 : 0) |
		((pc_is_maxjoblv(sd)) ? 8 : 0);

	if (!(exp_flag&2))
		pc_calcexp(sd, &base_exp, &job_exp, src);

	nextb = pc_nextbaseexp(sd);
	nextj = pc_nextjobexp(sd);

	if (flag&4){
		if( sd->status.base_exp >= MAX_LEVEL_BASE_EXP )
			base_exp = 0;
		else if( sd->status.base_exp + base_exp >= MAX_LEVEL_BASE_EXP )
			base_exp = MAX_LEVEL_BASE_EXP - sd->status.base_exp;
	}
	if (flag&8){
		if( sd->status.job_exp >= MAX_LEVEL_JOB_EXP )
			job_exp = 0;
		else if( sd->status.job_exp + job_exp >= MAX_LEVEL_JOB_EXP )
			job_exp = MAX_LEVEL_JOB_EXP - sd->status.job_exp;
	}

	if (!(exp_flag&2) && battle_config.max_exp_gain_rate && (base_exp || job_exp)) {
		//Note that this value should never be greater than the original
		//therefore no overflow checks are needed. [Skotlex]
		if (nextb > 0) {
			float nextbp = (float) base_exp / (float) nextb;
			if (nextbp > battle_config.max_exp_gain_rate/1000.)
				base_exp = (unsigned int)(battle_config.max_exp_gain_rate/1000.*nextb);
		}
		if (nextj > 0) {
			float nextjp = (float) job_exp / (float) nextj;
			if (nextjp > battle_config.max_exp_gain_rate/1000.)
				job_exp = (unsigned int)(battle_config.max_exp_gain_rate/1000.*nextj);
		}
	}

	// Give EXP for Base Level
	if (base_exp) {
		if ((uint64)sd->status.base_exp + base_exp > UINT32_MAX)
			sd->status.base_exp = UINT32_MAX;
		else
			sd->status.base_exp += base_exp;
		if (!pc_checkbaselevelup(sd))
			clif_updatestatus(sd,SP_BASEEXP);
	}

	// Give EXP for Job Level
	if (job_exp) {
		if ((uint64)sd->status.job_exp + job_exp > UINT32_MAX)
			sd->status.job_exp = UINT32_MAX;
		else
			sd->status.job_exp += job_exp;
		if (!pc_checkjoblevelup(sd))
			clif_updatestatus(sd,SP_JOBEXP);
	}

	if (flag&1)
		clif_displayexp(sd, (flag&4) ? 0 : base_exp, SP_BASEEXP, exp_flag&1, false);
	if (flag&2)
		clif_displayexp(sd, (flag&8) ? 0 : job_exp,  SP_JOBEXP, exp_flag&1, false);

	if (sd->state.showexp)
		pc_gainexp_disp(sd, base_exp, nextb, job_exp, nextj, false);
}

/**
 * Lost Base/Job EXP from a player
 * @param sd Player
 * @param base_exp Base EXP lost
 * @param job_exp Job EXP lost
 **/
void pc_lostexp(struct map_session_data *sd, unsigned int base_exp, unsigned int job_exp) {

	nullpo_retv(sd);

	if (base_exp) {
		base_exp = u32min(sd->status.base_exp, base_exp);
		sd->status.base_exp -= base_exp;
		clif_displayexp(sd, base_exp, SP_BASEEXP, false, true);
		clif_updatestatus(sd, SP_BASEEXP);
	}

	if (job_exp) {
		job_exp = u32min(sd->status.job_exp, job_exp);
		sd->status.job_exp -= job_exp;
		clif_displayexp(sd, job_exp, SP_JOBEXP, false, true);
		clif_updatestatus(sd, SP_JOBEXP);
	}

	if (sd->state.showexp)
		pc_gainexp_disp(sd, base_exp, pc_nextbaseexp(sd), job_exp, pc_nextjobexp(sd), true);
}

/**
 * Returns max base level for this character.
 * @param sd Player
 * @return Max Base Level
 **/
unsigned int pc_maxbaselv(struct map_session_data *sd){
	return job_info[pc_class2idx(sd->status.class_)].max_level[0];
}

/**
 * Returns max job level for this character.
 * @param sd Player
 * @return Max Job Level
 **/
unsigned int pc_maxjoblv(struct map_session_data *sd){
	return job_info[pc_class2idx(sd->status.class_)].max_level[1];
}

/**
 * Check if player is reached max base level
 * @param sd
 * @return True if reached max level
 **/
bool pc_is_maxbaselv(struct map_session_data *sd) {
	nullpo_retr(false, sd);
	return (sd->status.base_level >= pc_maxbaselv(sd));
}

/**
 * Check if player is reached max base level
 * @param sd
 * @return True if reached max level
 **/
bool pc_is_maxjoblv(struct map_session_data *sd) {
	nullpo_retr(false, sd);
	return (sd->status.job_level >= pc_maxjoblv(sd));
}

/**
 * Base exp needed for player to level up.
 * @param sd
 * @return Base EXP needed for next base level
 **/
unsigned int pc_nextbaseexp(struct map_session_data *sd){
	nullpo_ret(sd);
	if (sd->status.base_level == 0) // Is this something that possible?
		return 0;
	if (pc_is_maxbaselv(sd))
		return MAX_LEVEL_BASE_EXP; // On max level, player's base EXP limit is 99,999,999
	return job_info[pc_class2idx(sd->status.class_)].exp_table[0][sd->status.base_level-1];
}

/**
 * Job exp needed for player to level up.
 * @param sd
 * @return Job EXP needed for next job level
 **/
unsigned int pc_nextjobexp(struct map_session_data *sd){
	nullpo_ret(sd);
	if (sd->status.job_level == 0) // Is this something that possible?
		return 0;
	if (pc_is_maxjoblv(sd))
		return MAX_LEVEL_JOB_EXP; // On max level, player's job EXP limit is 999,999,999
	return job_info[pc_class2idx(sd->status.class_)].exp_table[1][sd->status.job_level-1];
}

/// Returns the value of the specified stat.
static int pc_getstat(struct map_session_data* sd, int type)
{
	nullpo_retr(-1, sd);

	switch( type ) {
	case SP_STR: return sd->status.str;
	case SP_AGI: return sd->status.agi;
	case SP_VIT: return sd->status.vit;
	case SP_INT: return sd->status.int_;
	case SP_DEX: return sd->status.dex;
	case SP_LUK: return sd->status.luk;
	default:
		return -1;
	}
}

/// Sets the specified stat to the specified value.
/// Returns the new value.
static int pc_setstat(struct map_session_data* sd, int type, int val)
{
	nullpo_retr(-1, sd);

	switch( type ) {
	case SP_STR: sd->status.str = val; break;
	case SP_AGI: sd->status.agi = val; break;
	case SP_VIT: sd->status.vit = val; break;
	case SP_INT: sd->status.int_ = val; break;
	case SP_DEX: sd->status.dex = val; break;
	case SP_LUK: sd->status.luk = val; break;
	default:
		return -1;
	}

	return val;
}

// Calculates the number of status points PC gets when leveling up (from level to level+1)
int pc_gets_status_point(int level)
{
	if (battle_config.use_statpoint_table) //Use values from "db/statpoint.txt"
		return (statp[level+1] - statp[level]);
	else //Default increase
		return ((level+15) / 5);
}

#ifdef RENEWAL_STAT
/// Renewal status point cost formula
#define PC_STATUS_POINT_COST(low) (((low) < 100) ? (2 + ((low) - 1) / 10) : (16 + 4 * (((low) - 100) / 5)))
#else
/// Pre-Renewal status point cost formula
#define PC_STATUS_POINT_COST(low) (( 1 + ((low) + 9) / 10 ))
#endif

/// Returns the number of stat points needed to change the specified stat by val.
/// If val is negative, returns the number of stat points that would be needed to
/// raise the specified stat from (current value - val) to current value.
int pc_need_status_point(struct map_session_data* sd, int type, int val)
{
	int low, high, sp = 0, max = 0;

	if ( val == 0 )
		return 0;

	low = pc_getstat(sd,type);
	max = pc_maxparameter(sd,(enum e_params)(type-SP_STR));

	if ( low >= max && val > 0 )
		return 0; // Official servers show '0' when max is reached

	high = low + val;

	if ( val < 0 )
		swap(low, high);

	for ( ; low < high; low++ )
		sp += PC_STATUS_POINT_COST(low);

	return sp;
}

/**
 * Returns the value the specified stat can be increased by with the current
 * amount of available status points for the current character's class.
 *
 * @param sd   The target character.
 * @param type Stat to verify.
 * @return Maximum value the stat could grow by.
 */
int pc_maxparameterincrease(struct map_session_data* sd, int type)
{
	int base, final_val, status_points, max_param;

	nullpo_ret(sd);

	base = final_val = pc_getstat(sd, type);
	status_points = sd->status.status_point;
	max_param = pc_maxparameter(sd, (enum e_params)(type-SP_STR));

	while (final_val <= max_param && status_points >= 0) {
		status_points -= PC_STATUS_POINT_COST(final_val);
		final_val++;
	}
	final_val--;

	return (final_val > base ? final_val-base : 0);
}

/**
 * Raises a stat by the specified amount.
 *
 * Obeys max_parameter limits.
 * Subtracts status points according to the cost of the increased stat points.
 *
 * @param sd       The target character.
 * @param type     The stat to change (see enum _sp)
 * @param increase The stat increase (strictly positive) amount.
 * @retval true  if the stat was increased by any amount.
 * @retval false if there were no changes.
 */
bool pc_statusup(struct map_session_data* sd, int type, int increase)
{
	int max_increase = 0, current = 0, needed_points = 0, final_value = 0;

	nullpo_ret(sd);

	// check conditions
	if (type < SP_STR || type > SP_LUK || increase <= 0) {
		clif_statusupack(sd, type, 0, 0);
		return false;
	}

	// check limits
	current = pc_getstat(sd, type);
	max_increase = pc_maxparameterincrease(sd, type);
	increase = cap_value(increase, 0, max_increase); // cap to the maximum status points available
	if (increase <= 0 || current + increase > pc_maxparameter(sd, (enum e_params)(type-SP_STR))) {
		clif_statusupack(sd, type, 0, 0);
		return false;
	}

	// check status points
	needed_points = pc_need_status_point(sd, type, increase);
	if (needed_points < 0 || needed_points > sd->status.status_point) { // Sanity check
		clif_statusupack(sd, type, 0, 0);
		return false;
	}

	// set new values
	final_value = pc_setstat(sd, type, current + increase);
	sd->status.status_point -= needed_points;

	status_calc_pc(sd,SCO_NONE);

	// update increase cost indicator
	clif_updatestatus(sd, SP_USTR + type-SP_STR);

	// update statpoint count
	clif_updatestatus(sd, SP_STATUSPOINT);

	// update stat value
	clif_statusupack(sd, type, 1, final_value); // required
	if( final_value > 255 )
		clif_updatestatus(sd, type); // send after the 'ack' to override the truncated value

	return true;
}

/**
 * Raises a stat by the specified amount.
 *
 * Obeys max_parameter limits.
 * Does not subtract status points for the cost of the modified stat points.
 *
 * @param sd   The target character.
 * @param type The stat to change (see enum _sp)
 * @param val  The stat increase (or decrease) amount.
 * @return the stat increase amount.
 * @retval 0 if no changes were made.
 */
int pc_statusup2(struct map_session_data* sd, int type, int val)
{
	int max, need;
	nullpo_ret(sd);

	if( type < SP_STR || type > SP_LUK )
	{
		clif_statusupack(sd,type,0,0);
		return 0;
	}

	need = pc_need_status_point(sd,type,1);
	max = pc_maxparameter(sd,(enum e_params)(type-SP_STR)); // set new value

	val = pc_setstat(sd, type, cap_value(pc_getstat(sd,type) + val, 1, max));

	status_calc_pc(sd,SCO_NONE);

	// update increase cost indicator
	if( need != pc_need_status_point(sd,type,1) )
		clif_updatestatus(sd, SP_USTR + type-SP_STR);

	// update stat value
	clif_statusupack(sd,type,1,val); // required
	if( val > 255 )
		clif_updatestatus(sd,type); // send after the 'ack' to override the truncated value

	return val;
}

/*==========================================
 * Update skill_lv for player sd
 * Skill point allocation
 *------------------------------------------*/
void pc_skillup(struct map_session_data *sd,uint16 skill_id)
{
	uint16 idx = skill_get_index(skill_id);

	nullpo_retv(sd);

	if (!idx) {
		if (skill_id)
			ShowError("pc_skillup: Player attempts to level up invalid skill '%d'\n", skill_id);
		return;
	}

	// Level up guild skill
	if (SKILL_CHK_GUILD(skill_id)) {
		guild_skillup(sd, skill_id);
		return;
	}
	// Level up homunculus skill
	else if (sd->hd && SKILL_CHK_HOMUN(skill_id)) {
		hom_skillup(sd->hd, skill_id);
		return;
	}
	else {
		if( sd->status.skill_point > 0 &&
			sd->status.skill[idx].id &&
			sd->status.skill[idx].flag == SKILL_FLAG_PERMANENT && //Don't allow raising while you have granted skills. [Skotlex]
			sd->status.skill[idx].lv < skill_tree_get_max(skill_id, sd->status.class_) )
		{
			int lv, range, upgradable;
			sd->status.skill[idx].lv++;
			sd->status.skill_point--;
			if( !skill_get_inf(skill_id) )
				status_calc_pc(sd,SCO_NONE); // Only recalculate for passive skills.
			else if( sd->status.skill_point == 0 && pc_is_taekwon_ranker(sd) )
				pc_calc_skilltree(sd); // Required to grant all TK Ranker skills.
			else
				pc_check_skilltree(sd); // Check if a new skill can Lvlup

			lv = sd->status.skill[idx].lv;
			range = skill_get_range2(&sd->bl, skill_id, lv, false);
			upgradable = (lv < skill_tree_get_max(sd->status.skill[idx].id, sd->status.class_)) ? 1 : 0;
			clif_skillup(sd,skill_id,lv,range,upgradable);
			clif_updatestatus(sd,SP_SKILLPOINT);
			if( skill_id == GN_REMODELING_CART ) /* cart weight info was updated by status_calc_pc */
				clif_updatestatus(sd,SP_CARTINFO);
			if (!pc_has_permission(sd, PC_PERM_ALL_SKILL)) // may skill everything at any time anyways, and this would cause a huge slowdown
				clif_skillinfoblock(sd);
		}
		//else
		//	ShowDebug("Skill Level up failed. ID:%d idx:%d (CID=%d. AID=%d)\n", skill_id, idx, sd->status.char_id, sd->status.account_id);
	}
}

/*==========================================
 * /allskill
 *------------------------------------------*/
int pc_allskillup(struct map_session_data *sd)
{
	int i;

	nullpo_ret(sd);

	for (i = 0; i < MAX_SKILL; i++) {
		if (sd->status.skill[i].flag != SKILL_FLAG_PERMANENT && sd->status.skill[i].flag != SKILL_FLAG_PERM_GRANTED && sd->status.skill[i].flag != SKILL_FLAG_PLAGIARIZED) {
			sd->status.skill[i].lv = (sd->status.skill[i].flag == SKILL_FLAG_TEMPORARY) ? 0 : sd->status.skill[i].flag - SKILL_FLAG_REPLACED_LV_0;
			sd->status.skill[i].flag = SKILL_FLAG_PERMANENT;
			if (sd->status.skill[i].lv == 0)
				sd->status.skill[i].id = 0;
		}
	}

	if (!pc_grant_allskills(sd, true)) {
		uint16 sk_id;
		for (i = 0; i < MAX_SKILL_TREE && (sk_id = skill_tree[pc_class2idx(sd->status.class_)][i].id) > 0;i++){
			int inf2 = 0;
			uint16 sk_idx = 0;
			if (!sk_id || !(sk_idx = skill_get_index(sk_id)))
				continue;
			inf2 = skill_get_inf2(sk_id);
			if (
				(inf2&INF2_QUEST_SKILL && !battle_config.quest_skill_learn) ||
				(inf2&(INF2_WEDDING_SKILL|INF2_SPIRIT_SKILL)) ||
				sk_id == SG_DEVIL
			)
				continue; //Cannot be learned normally.

			sd->status.skill[sk_idx].id = sk_id;
			sd->status.skill[sk_idx].lv = skill_tree_get_max(sk_id, sd->status.class_);	// celest
		}
	}
	status_calc_pc(sd,SCO_NONE);
	//Required because if you could level up all skills previously,
	//the update will not be sent as only the lv variable changes.
	clif_skillinfoblock(sd);
	return 0;
}

/*==========================================
 * /resetlvl
 *------------------------------------------*/
int pc_resetlvl(struct map_session_data* sd,int type)
{
	int  i;

	nullpo_ret(sd);

	if (type != 3) //Also reset skills
		pc_resetskill(sd, 0);

	if(type == 1){
		sd->status.skill_point=0;
		sd->status.base_level=1;
		sd->status.job_level=1;
		sd->status.base_exp=0;
		sd->status.job_exp=0;
		if(sd->sc.option !=0)
			sd->sc.option = 0;

		sd->status.str=1;
		sd->status.agi=1;
		sd->status.vit=1;
		sd->status.int_=1;
		sd->status.dex=1;
		sd->status.luk=1;
		if(sd->status.class_ == JOB_NOVICE_HIGH) {
			sd->status.status_point=100;	// not 88 [celest]
			// give platinum skills upon changing
			pc_skill(sd,NV_FIRSTAID,1,ADDSKILL_PERMANENT);
			pc_skill(sd,NV_TRICKDEAD,1,ADDSKILL_PERMANENT);
		}
	}

	if(type == 2){
		sd->status.skill_point=0;
		sd->status.base_level=1;
		sd->status.job_level=1;
		sd->status.base_exp=0;
		sd->status.job_exp=0;
	}
	if(type == 3){
		sd->status.base_level=1;
		sd->status.base_exp=0;
	}
	if(type == 4){
		sd->status.job_level=1;
		sd->status.job_exp=0;
	}

	clif_updatestatus(sd,SP_STATUSPOINT);
	clif_updatestatus(sd,SP_STR);
	clif_updatestatus(sd,SP_AGI);
	clif_updatestatus(sd,SP_VIT);
	clif_updatestatus(sd,SP_INT);
	clif_updatestatus(sd,SP_DEX);
	clif_updatestatus(sd,SP_LUK);
	clif_updatestatus(sd,SP_BASELEVEL);
	clif_updatestatus(sd,SP_JOBLEVEL);
	clif_updatestatus(sd,SP_STATUSPOINT);
	clif_updatestatus(sd,SP_BASEEXP);
	clif_updatestatus(sd,SP_JOBEXP);
	clif_updatestatus(sd,SP_NEXTBASEEXP);
	clif_updatestatus(sd,SP_NEXTJOBEXP);
	clif_updatestatus(sd,SP_SKILLPOINT);

	clif_updatestatus(sd,SP_USTR);	// Updates needed stat points - Valaris
	clif_updatestatus(sd,SP_UAGI);
	clif_updatestatus(sd,SP_UVIT);
	clif_updatestatus(sd,SP_UINT);
	clif_updatestatus(sd,SP_UDEX);
	clif_updatestatus(sd,SP_ULUK);	// End Addition

	for(i=0;i<EQI_MAX;i++) { // unequip items that can't be equipped by base 1 [Valaris]
		if(sd->equip_index[i] >= 0)
			if(pc_isequip(sd,sd->equip_index[i]))
				pc_unequipitem(sd,sd->equip_index[i],2);
	}

	if ((type == 1 || type == 2 || type == 3) && sd->status.party_id)
		party_send_levelup(sd);

	status_calc_pc(sd, SCO_FORCE);
	clif_skillinfoblock(sd);

	return 0;
}
/*==========================================
 * /resetstate
 *------------------------------------------*/
int pc_resetstate(struct map_session_data* sd)
{
	nullpo_ret(sd);

	if (battle_config.use_statpoint_table)
	{	// New statpoint table used here - Dexity
		if (sd->status.base_level > MAX_LEVEL)
		{	//statp[] goes out of bounds, can't reset!
			ShowError("pc_resetstate: Can't reset stats of %d:%d, the base level (%d) is greater than the max level supported (%d)\n",
				sd->status.account_id, sd->status.char_id, sd->status.base_level, MAX_LEVEL);
			return 0;
		}

		sd->status.status_point = statp[sd->status.base_level] + ( sd->class_&JOBL_UPPER ? 52 : 0 ); // extra 52+48=100 stat points
	}
	else
	{
		int add=0;
		add += pc_need_status_point(sd, SP_STR, 1-pc_getstat(sd, SP_STR));
		add += pc_need_status_point(sd, SP_AGI, 1-pc_getstat(sd, SP_AGI));
		add += pc_need_status_point(sd, SP_VIT, 1-pc_getstat(sd, SP_VIT));
		add += pc_need_status_point(sd, SP_INT, 1-pc_getstat(sd, SP_INT));
		add += pc_need_status_point(sd, SP_DEX, 1-pc_getstat(sd, SP_DEX));
		add += pc_need_status_point(sd, SP_LUK, 1-pc_getstat(sd, SP_LUK));

		sd->status.status_point+=add;
	}

	pc_setstat(sd, SP_STR, 1);
	pc_setstat(sd, SP_AGI, 1);
	pc_setstat(sd, SP_VIT, 1);
	pc_setstat(sd, SP_INT, 1);
	pc_setstat(sd, SP_DEX, 1);
	pc_setstat(sd, SP_LUK, 1);

	clif_updatestatus(sd,SP_STR);
	clif_updatestatus(sd,SP_AGI);
	clif_updatestatus(sd,SP_VIT);
	clif_updatestatus(sd,SP_INT);
	clif_updatestatus(sd,SP_DEX);
	clif_updatestatus(sd,SP_LUK);

	clif_updatestatus(sd,SP_USTR);	// Updates needed stat points - Valaris
	clif_updatestatus(sd,SP_UAGI);
	clif_updatestatus(sd,SP_UVIT);
	clif_updatestatus(sd,SP_UINT);
	clif_updatestatus(sd,SP_UDEX);
	clif_updatestatus(sd,SP_ULUK);	// End Addition

	clif_updatestatus(sd,SP_STATUSPOINT);

	if( sd->mission_mobid ) { //bugreport:2200
		sd->mission_mobid = 0;
		sd->mission_count = 0;
		pc_setglobalreg(sd, add_str("TK_MISSION_ID"), 0);
	}

	status_calc_pc(sd, SCO_NONE);

	return 1;
}

/*==========================================
 * /resetskill
 * if flag&1, perform block resync and status_calc call.
 * if flag&2, just count total amount of skill points used by player, do not really reset.
 * if flag&4, just reset the skills if the player class is a bard/dancer type (for changesex.)
 *------------------------------------------*/
int pc_resetskill(struct map_session_data* sd, int flag)
{
	int i, skill_point=0;
	nullpo_ret(sd);

	if( flag&4 && (sd->class_&MAPID_UPPERMASK) != MAPID_BARDDANCER )
		return 0;

	if( !(flag&2) ) { //Remove stuff lost when resetting skills.
		/**
		 * It has been confirmed on official servers that when you reset skills with a ranked Taekwon your skills are not reset (because you have all of them anyway)
		 **/
		if( pc_is_taekwon_ranker(sd) )
			return 0;

		if( pc_checkskill(sd, SG_DEVIL) && pc_is_maxjoblv(sd) )
			clif_status_load(&sd->bl, SI_DEVIL, 0); //Remove perma blindness due to skill-reset. [Skotlex]
		i = sd->sc.option;
		if( i&OPTION_RIDING && pc_checkskill(sd, KN_RIDING) )
			i &= ~OPTION_RIDING;
		if( i&OPTION_FALCON && pc_checkskill(sd, HT_FALCON) )
			i &= ~OPTION_FALCON;
		if( i&OPTION_DRAGON && pc_checkskill(sd, RK_DRAGONTRAINING) )
			i &= ~OPTION_DRAGON;
		if( i&OPTION_WUG && pc_checkskill(sd, RA_WUGMASTERY) )
			i &= ~OPTION_WUG;
		if( i&OPTION_WUGRIDER && pc_checkskill(sd, RA_WUGRIDER) )
			i &= ~OPTION_WUGRIDER;
		if( i&OPTION_MADOGEAR && ( sd->class_&MAPID_THIRDMASK ) == MAPID_MECHANIC )
			i &= ~OPTION_MADOGEAR;
#ifndef NEW_CARTS
		if( i&OPTION_CART && pc_checkskill(sd, MC_PUSHCART) )
			i &= ~OPTION_CART;
#else
		if( sd->sc.data[SC_PUSH_CART] )
			pc_setcart(sd, 0);
#endif
		if( i != sd->sc.option )
			pc_setoption(sd, i);

		if( hom_is_active(sd->hd) && pc_checkskill(sd, AM_CALLHOMUN) )
			hom_vaporize(sd, HOM_ST_ACTIVE);

		if (sd->sc.data[SC_SPRITEMABLE] && pc_checkskill(sd, SU_SPRITEMABLE))
			status_change_end(&sd->bl, SC_SPRITEMABLE, INVALID_TIMER);
	}

	for( i = 1; i < MAX_SKILL; i++ )
	{
		uint8 lv = sd->status.skill[i].lv;
		int inf2;
		uint16 skill_id = skill_idx2id(i);
		if (lv == 0 || skill_id == 0)
			continue;

		inf2 = skill_get_inf2(skill_id);

		if( inf2&(INF2_WEDDING_SKILL|INF2_SPIRIT_SKILL) ) //Avoid reseting wedding/linker skills.
			continue;

		// Don't reset trick dead if not a novice/baby
		if( skill_id == NV_TRICKDEAD && (sd->class_&MAPID_UPPERMASK) != MAPID_NOVICE )
		{
			sd->status.skill[i].lv = 0;
			sd->status.skill[i].flag = SKILL_FLAG_PERMANENT;
			continue;
		}

		// do not reset basic skill
		if (skill_id == NV_BASIC && (sd->class_&MAPID_UPPERMASK) != MAPID_NOVICE )
			continue;

		if( sd->status.skill[i].flag == SKILL_FLAG_PERM_GRANTED )
			continue;

		if( flag&4 && !skill_ischangesex(skill_id) )
			continue;

		if( inf2&INF2_QUEST_SKILL && !battle_config.quest_skill_learn )
		{ //Only handle quest skills in a special way when you can't learn them manually
			if( battle_config.quest_skill_reset && !(flag&2) )
			{	//Wipe them
				sd->status.skill[i].lv = 0;
				sd->status.skill[i].flag = SKILL_FLAG_PERMANENT;
			}
			continue;
		}
		if( sd->status.skill[i].flag == SKILL_FLAG_PERMANENT )
			skill_point += lv;
		else
		if( sd->status.skill[i].flag >= SKILL_FLAG_REPLACED_LV_0 )
			skill_point += (sd->status.skill[i].flag - SKILL_FLAG_REPLACED_LV_0);

		if( !(flag&2) )
		{// reset
			sd->status.skill[i].lv = 0;
			sd->status.skill[i].flag = SKILL_FLAG_PERMANENT;
		}
	}

	if( flag&2 || !skill_point ) return skill_point;

	sd->status.skill_point += skill_point;

	if (flag&1) {
		clif_updatestatus(sd,SP_SKILLPOINT);
		clif_skillinfoblock(sd);
		status_calc_pc(sd, SCO_FORCE);
	}

	return skill_point;
}

/*==========================================
 * /resetfeel [Komurka]
 *------------------------------------------*/
int pc_resetfeel(struct map_session_data* sd)
{
	int i;
	nullpo_ret(sd);

	for (i=0; i<MAX_PC_FEELHATE; i++)
	{
		sd->feel_map[i].m = -1;
		sd->feel_map[i].index = 0;
		pc_setglobalreg(sd, add_str(sg_info[i].feel_var), 0);
	}

	return 0;
}

int pc_resethate(struct map_session_data* sd)
{
	int i;
	nullpo_ret(sd);

	for (i=0; i<3; i++)
	{
		sd->hate_mob[i] = -1;
		pc_setglobalreg(sd, add_str(sg_info[i].hate_var), 0);
	}
	return 0;
}

int pc_skillatk_bonus(struct map_session_data *sd, uint16 skill_id)
{
	int i, bonus = 0;
	nullpo_ret(sd);

	skill_id = skill_dummy2skill_id(skill_id);

	ARR_FIND(0, ARRAYLENGTH(sd->skillatk), i, sd->skillatk[i].id == skill_id);
	if( i < ARRAYLENGTH(sd->skillatk) )
		bonus = sd->skillatk[i].val;

	return bonus;
}

int pc_sub_skillatk_bonus(struct map_session_data *sd, uint16 skill_id)
{
	int i, bonus = 0;
	nullpo_ret(sd);

	skill_id = skill_dummy2skill_id(skill_id);

	ARR_FIND(0, ARRAYLENGTH(sd->subskill), i, sd->subskill[i].id == skill_id);
	if( i < ARRAYLENGTH(sd->subskill) )
		bonus = sd->subskill[i].val;

	return bonus;
}

int pc_skillheal_bonus(struct map_session_data *sd, uint16 skill_id) {
	int i, bonus = sd->bonus.add_heal_rate;

	skill_id = skill_dummy2skill_id(skill_id);

	if( bonus ) {
		switch( skill_id ) {
			case AL_HEAL:           if( !(battle_config.skill_add_heal_rate&1) ) bonus = 0; break;
			case PR_SANCTUARY:      if( !(battle_config.skill_add_heal_rate&2) ) bonus = 0; break;
			case AM_POTIONPITCHER:  if( !(battle_config.skill_add_heal_rate&4) ) bonus = 0; break;
			case CR_SLIMPITCHER:    if( !(battle_config.skill_add_heal_rate&8) ) bonus = 0; break;
			case BA_APPLEIDUN:      if( !(battle_config.skill_add_heal_rate&16)) bonus = 0; break;
		}
	}

	ARR_FIND(0, ARRAYLENGTH(sd->skillheal), i, sd->skillheal[i].id == skill_id);

	if( i < ARRAYLENGTH(sd->skillheal) )
		bonus += sd->skillheal[i].val;

	return bonus;
}

int pc_skillheal2_bonus(struct map_session_data *sd, uint16 skill_id) {
	int i, bonus = sd->bonus.add_heal2_rate;

	skill_id = skill_dummy2skill_id(skill_id);

	ARR_FIND(0, ARRAYLENGTH(sd->skillheal2), i, sd->skillheal2[i].id == skill_id);

	if( i < ARRAYLENGTH(sd->skillheal2) )
		bonus += sd->skillheal2[i].val;

	return bonus;
}

void pc_respawn(struct map_session_data* sd, clr_type clrtype)
{
	if( !pc_isdead(sd) )
		return; // not applicable
	if( sd->bg_id && bg_member_respawn(sd) )
		return; // member revived by battleground

	pc_setstand(sd, true);
	pc_setrestartvalue(sd,3);
	if( pc_setpos(sd, sd->status.save_point.map, sd->status.save_point.x, sd->status.save_point.y, clrtype) != SETPOS_OK )
		clif_resurrection(&sd->bl, 1); //If warping fails, send a normal stand up packet.
}

static int pc_respawn_timer(int tid, unsigned int tick, int id, intptr_t data)
{
	struct map_session_data *sd = map_id2sd(id);
	if( sd != NULL )
	{
		sd->pvp_point=0;
		pc_respawn(sd,CLR_OUTSIGHT);
	}

	return 0;
}

/*==========================================
 * Invoked when a player has received damage
 *------------------------------------------*/
void pc_damage(struct map_session_data *sd,struct block_list *src,unsigned int hp, unsigned int sp)
{
	if (sp) clif_updatestatus(sd,SP_SP);
	if (hp) clif_updatestatus(sd,SP_HP);
	else return;

	if (!src)
		return;

	if( pc_issit(sd) ) {
		pc_setstand(sd, true);
		skill_sit(sd,0);
	}

	if( sd->progressbar.npc_id )
		clif_progressbar_abort(sd);

	if( sd->status.pet_id > 0 && sd->pd && battle_config.pet_damage_support )
		pet_target_check(sd->pd,src,1);

	if( sd->status.ele_id > 0 )
		elemental_set_target(sd,src);

	sd->canlog_tick = gettick();
}

int pc_close_npc_timer(int tid, unsigned int tick, int id, intptr_t data)
{
	TBL_PC *sd = map_id2sd(id);
	if(sd) pc_close_npc(sd,data);
	return 0;
}
/*
 *  Method to properly close npc for player and clear anything related
 * @flag == 1 : produce close button
 * @flag == 2 : directly close it
 */
void pc_close_npc(struct map_session_data *sd,int flag)
{
	nullpo_retv(sd);

	if (sd->npc_id || sd->npc_shopid) {
		if (sd->state.using_fake_npc) {
			clif_clearunit_single(sd->npc_id, CLR_OUTSIGHT, sd->fd);
			sd->state.using_fake_npc = 0;
		}

		if (sd->st) {
			if(sd->st->state == RUN){ //wait ending code execution
				add_timer(gettick()+500,pc_close_npc_timer,sd->bl.id,flag);
				return;
			}
			sd->st->state = ((flag==1 && sd->st->mes_active)?CLOSE:END);
			sd->st->mes_active = 0;
		}
		sd->state.menu_or_input = 0;
		sd->npc_menu = 0;
		sd->npc_shopid = 0;
#ifdef SECURE_NPCTIMEOUT
		sd->npc_idle_timer = INVALID_TIMER;
#endif
		clif_scriptclose(sd,sd->npc_id);
		clif_scriptclear(sd,sd->npc_id); // [Ind/Hercules]
		if(sd->st && sd->st->state == END ) {// free attached scripts that are waiting
			script_free_state(sd->st);
			sd->st = NULL;
			sd->npc_id = 0;
		}
	}
}

/*==========================================
 * Invoked when a player has negative current hp
 *------------------------------------------*/
int pc_dead(struct map_session_data *sd,struct block_list *src)
{
	int i=0,k=0;
	unsigned int tick = gettick();

	// Activate Steel body if a super novice dies at 99+% exp [celest]
	// Super Novices have no kill or die functions attached when saved by their angel
	if (!sd->state.snovice_dead_flag && (sd->class_&MAPID_UPPERMASK) == MAPID_SUPER_NOVICE) {
		unsigned int exp = pc_nextbaseexp(sd);

		if( exp && get_percentage(sd->status.base_exp,exp) >= 99 ) {
			sd->state.snovice_dead_flag = 1;
			pc_setrestartvalue(sd,1);
			status_percent_heal(&sd->bl, 100, 100);
			clif_resurrection(&sd->bl, 1);
			if(battle_config.pc_invincible_time)
				pc_setinvincibletimer(sd, battle_config.pc_invincible_time);
			sc_start(&sd->bl,&sd->bl,status_skill2sc(MO_STEELBODY),100,5,skill_get_time(MO_STEELBODY,5));
			if(map_flag_gvg(sd->bl.m))
				pc_respawn_timer(INVALID_TIMER, gettick(), sd->bl.id, 0);
			return 0;
		}
	}

	for(k = 0; k < MAX_DEVOTION; k++) {
		if (sd->devotion[k]){
			struct map_session_data *devsd = map_id2sd(sd->devotion[k]);
			if (devsd)
				status_change_end(&devsd->bl, SC_DEVOTION, INVALID_TIMER);
			sd->devotion[k] = 0;
		}
	}
	if(sd->shadowform_id) { //if we were target of shadowform
		status_change_end(map_id2bl(sd->shadowform_id), SC__SHADOWFORM, INVALID_TIMER);
		sd->shadowform_id = 0; //should be remove on status end anyway
	}

	if(sd->status.pet_id > 0 && sd->pd) {
		struct pet_data *pd = sd->pd;
		if( !map[sd->bl.m].flag.noexppenalty ) {
			pet_set_intimate(pd, pd->pet.intimate - pd->petDB->die);
			if( pd->pet.intimate < 0 )
				pd->pet.intimate = 0;
			clif_send_petdata(sd,sd->pd,1,pd->pet.intimate);
		}
		if( sd->pd->target_id ) // Unlock all targets...
			pet_unlocktarget(sd->pd);
	}

	if (sd->status.hom_id > 0) {
		if(battle_config.homunculus_auto_vapor && sd->hd)
			hom_vaporize(sd, HOM_ST_ACTIVE);
	}

	if( sd->md )
		mercenary_delete(sd->md, 3); // Your mercenary soldier has ran away.

	if( sd->ed )
		elemental_delete(sd->ed);

	// Leave duel if you die [LuzZza]
	if(battle_config.duel_autoleave_when_die) {
		if(sd->duel_group > 0)
			duel_leave(sd->duel_group, sd);
		if(sd->duel_invite > 0)
			duel_reject(sd->duel_invite, sd);
	}

	pc_close_npc(sd,2); //close npc if we were using one

	/* e.g. not killed thru pc_damage */
	if( pc_issit(sd) ) {
		clif_status_load(&sd->bl,SI_SIT,0);
	}

	pc_setdead(sd);

	pc_setglobalreg(sd, add_str("PC_DIE_COUNTER"), sd->die_counter+1);
	pc_setparam(sd, SP_KILLERRID, src?src->id:0);

	//Reset menu skills/item skills
	if ((sd->skillitem) != 0)
		sd->skillitem = sd->skillitemlv = 0;
	if ((sd->menuskill_id) != 0)
		sd->menuskill_id = sd->menuskill_val = 0;
	//Reset ticks.
	sd->hp_loss.tick = sd->sp_loss.tick = sd->hp_regen.tick = sd->sp_regen.tick = 0;

	if ( sd->spiritball !=0 )
		pc_delspiritball(sd,sd->spiritball,0);

	if (sd->spiritcharm_type != CHARM_TYPE_NONE && sd->spiritcharm > 0)
		pc_delspiritcharm(sd,sd->spiritcharm,sd->spiritcharm_type);

	if (src)
	switch (src->type) {
		case BL_MOB:
		{
			struct mob_data *md=(struct mob_data *)src;
			if(md->target_id==sd->bl.id)
				mob_unlocktarget(md,tick);
			if(battle_config.mobs_level_up && md->status.hp &&
				(unsigned int)md->level < pc_maxbaselv(sd) &&
				!md->guardian_data && !md->special_state.ai// Guardians/summons should not level. [Skotlex]
			) { 	// monster level up [Valaris]
				clif_misceffect(&md->bl,0);
				md->level++;
				status_calc_mob(md, SCO_NONE);
				status_percent_heal(src,10,0);

				if( battle_config.show_mob_info&4 )
				{// update name with new level
					clif_charnameack(0, &md->bl);
				}
			}
			src = battle_get_master(src); // Maybe Player Summon
		}
			break;
		case BL_PET: //Pass on to master...
		case BL_HOM:
		case BL_MER:
			src = battle_get_master(src);
			break;
	}

	if (src && src->type == BL_PC) {
		struct map_session_data *ssd = (struct map_session_data *)src;
		pc_setparam(ssd, SP_KILLEDRID, sd->bl.id);
		npc_script_event(ssd, NPCE_KILLPC);

		if (battle_config.pk_mode&2) {
			ssd->status.manner -= 5;
			if(ssd->status.manner < 0)
				sc_start(&sd->bl,src,SC_NOCHAT,100,0,0);
#if 0
			// PK/Karma system code (not enabled yet) [celest]
			// originally from Kade Online, so i don't know if any of these is correct ^^;
			// note: karma is measured REVERSE, so more karma = more 'evil' / less honourable,
			// karma going down = more 'good' / more honourable.
			// The Karma System way...

			if (sd->status.karma > ssd->status.karma) {	// If player killed was more evil
				sd->status.karma--;
				ssd->status.karma--;
			}
			else if (sd->status.karma < ssd->status.karma)	// If player killed was more good
				ssd->status.karma++;


			// or the PK System way...

			if (sd->status.karma > 0)	// player killed is dishonourable?
				ssd->status.karma--; // honour points earned
			sd->status.karma++;	// honour points lost

			// To-do: Receive exp on certain occasions
#endif
		}
	}

	if(battle_config.bone_drop==2
		|| (battle_config.bone_drop==1 && map[sd->bl.m].flag.pvp))
	{
		struct item item_tmp;
		memset(&item_tmp,0,sizeof(item_tmp));
		item_tmp.nameid=ITEMID_SKULL_;
		item_tmp.identify=1;
		item_tmp.card[0]=CARD0_CREATE;
		item_tmp.card[1]=0;
		item_tmp.card[2]=GetWord(sd->status.char_id,0); // CharId
		item_tmp.card[3]=GetWord(sd->status.char_id,1);
		map_addflooritem(&item_tmp,1,sd->bl.m,sd->bl.x,sd->bl.y,0,0,0,0,0);
	}

	//Remove bonus_script when dead
	pc_bonus_script_clear(sd,BSF_REM_ON_DEAD);

	// changed penalty options, added death by player if pk_mode [Valaris]
	if(battle_config.death_penalty_type
		&& (sd->class_&MAPID_UPPERMASK) != MAPID_NOVICE	// only novices will receive no penalty
		&& !map[sd->bl.m].flag.noexppenalty && !map_flag_gvg(sd->bl.m)
		&& !sd->sc.data[SC_BABY] && !sd->sc.data[SC_LIFEINSURANCE])
	{
		uint32 base_penalty = battle_config.death_penalty_base;
		uint32 job_penalty = battle_config.death_penalty_job;
		uint32 zeny_penalty = battle_config.zeny_penalty;

#ifdef VIP_ENABLE
		if(pc_isvip(sd)){
			base_penalty *= battle_config.vip_exp_penalty_base;
			job_penalty *= battle_config.vip_exp_penalty_job;
		}
		else {
			base_penalty *= battle_config.vip_exp_penalty_base_normal;
			job_penalty *= battle_config.vip_exp_penalty_job_normal;
		}
#endif

		if ((battle_config.death_penalty_maxlv&1 || !pc_is_maxbaselv(sd)) && base_penalty > 0) {
			switch (battle_config.death_penalty_type) {
				case 1: base_penalty = (uint32) ( pc_nextbaseexp(sd) * ( base_penalty / 10000. ) ); break;
				case 2: base_penalty = (uint32) ( sd->status.base_exp * ( base_penalty / 10000. ) ); break;
			}
			if (base_penalty){ //recheck after altering to speedup
				if (battle_config.pk_mode && src && src->type==BL_PC)
					base_penalty *= 2;
				base_penalty = u32min(sd->status.base_exp, base_penalty);
			}
		}
		else 
			base_penalty = 0;

		if ((battle_config.death_penalty_maxlv&2 || !pc_is_maxjoblv(sd)) && job_penalty > 0) {
			switch (battle_config.death_penalty_type) {
				case 1: job_penalty = (uint32) ( pc_nextjobexp(sd) * ( job_penalty / 10000. ) ); break;
				case 2: job_penalty = (uint32) ( sd->status.job_exp * ( job_penalty /10000. ) ); break;
			}
			if (job_penalty) {
				if (battle_config.pk_mode && src && src->type==BL_PC)
					job_penalty *= 2;
				job_penalty = u32min(sd->status.job_exp, job_penalty);
			}
		}
		else
			job_penalty = 0;

		if (base_penalty || job_penalty)
			pc_lostexp(sd, base_penalty, job_penalty);

		if( zeny_penalty > 0 && !map[sd->bl.m].flag.nozenypenalty) {
			zeny_penalty = (uint32)( sd->status.zeny * ( zeny_penalty / 10000. ) );
			if(zeny_penalty)
				pc_payzeny(sd, zeny_penalty, LOG_TYPE_PICKDROP_PLAYER, NULL);
		}
	}

	if(map[sd->bl.m].flag.pvp_nightmaredrop) { // Moved this outside so it works when PVP isn't enabled and during pk mode [Ancyker]
		int j;
		for(j=0;j<MAX_DROP_PER_MAP;j++){
			int id = map[sd->bl.m].drop_list[j].drop_id;
			int type = map[sd->bl.m].drop_list[j].drop_type;
			int per = map[sd->bl.m].drop_list[j].drop_per;
			if(id == 0)
				continue;
			if(id == -1){
				int eq_num=0,eq_n[MAX_INVENTORY];
				memset(eq_n,0,sizeof(eq_n));
				for(i=0;i<MAX_INVENTORY;i++) {
					if( (type == 1 && !sd->inventory.u.items_inventory[i].equip)
						|| (type == 2 && sd->inventory.u.items_inventory[i].equip)
						||  type == 3)
					{
						int l;
						ARR_FIND( 0, MAX_INVENTORY, l, eq_n[l] <= 0 );
						if( l < MAX_INVENTORY )
							eq_n[l] = i;

						eq_num++;
					}
				}
				if(eq_num > 0){
					int n = eq_n[rnd()%eq_num];
					if(rnd()%10000 < per) {
						if(sd->inventory.u.items_inventory[n].equip)
							pc_unequipitem(sd,n,3);
						pc_dropitem(sd,n,1);
					}
				}
			}
			else if(id > 0) {
				for(i=0;i<MAX_INVENTORY;i++){
					if(sd->inventory.u.items_inventory[i].nameid == id
						&& rnd()%10000 < per
						&& ((type == 1 && !sd->inventory.u.items_inventory[i].equip)
							|| (type == 2 && sd->inventory.u.items_inventory[i].equip)
							|| type == 3) ){
						if(sd->inventory.u.items_inventory[i].equip)
							pc_unequipitem(sd,i,3);
						pc_dropitem(sd,i,1);
						break;
					}
				}
			}
		}
	}
	// pvp
	// disable certain pvp functions on pk_mode [Valaris]
	if( map[sd->bl.m].flag.pvp && !battle_config.pk_mode && !map[sd->bl.m].flag.pvp_nocalcrank ) {
		sd->pvp_point -= 5;
		sd->pvp_lost++;
		if( src && src->type == BL_PC ) {
			struct map_session_data *ssd = (struct map_session_data *)src;
			ssd->pvp_point++;
			ssd->pvp_won++;
		}
		if( sd->pvp_point < 0 ) {
			add_timer(tick+1000, pc_respawn_timer,sd->bl.id,0);
			return 1|8;
		}
	}
	//GvG
	if( map_flag_gvg(sd->bl.m) ) {
		add_timer(tick+1000, pc_respawn_timer, sd->bl.id, 0);
		return 1|8;
	}
	else if( sd->bg_id ) {
		struct battleground_data *bg = bg_team_search(sd->bg_id);
		if( bg && bg->mapindex > 0 ) { // Respawn by BG
			add_timer(tick+1000, pc_respawn_timer, sd->bl.id, 0);
			return 1|8;
		}
	}

	//Reset "can log out" tick.
	if( battle_config.prevent_logout )
		sd->canlog_tick = gettick() - battle_config.prevent_logout;
	return 1;
}

void pc_revive(struct map_session_data *sd,unsigned int hp, unsigned int sp) {
	if(hp) clif_updatestatus(sd,SP_HP);
	if(sp) clif_updatestatus(sd,SP_SP);

	pc_setstand(sd, true);
	if(battle_config.pc_invincible_time > 0)
		pc_setinvincibletimer(sd, battle_config.pc_invincible_time);

	if( sd->state.gmaster_flag ) {
		guild_guildaura_refresh(sd,GD_LEADERSHIP,guild_checkskill(sd->guild,GD_LEADERSHIP));
		guild_guildaura_refresh(sd,GD_GLORYWOUNDS,guild_checkskill(sd->guild,GD_GLORYWOUNDS));
		guild_guildaura_refresh(sd,GD_SOULCOLD,guild_checkskill(sd->guild,GD_SOULCOLD));
		guild_guildaura_refresh(sd,GD_HAWKEYES,guild_checkskill(sd->guild,GD_HAWKEYES));
	}
}
// script
//
/*==========================================
 * script reading pc status registry
 *------------------------------------------*/
int pc_readparam(struct map_session_data* sd,int type)
{
	int val = 0;

	nullpo_ret(sd);

	switch(type) {
		case SP_SKILLPOINT:      val = sd->status.skill_point; break;
		case SP_STATUSPOINT:     val = sd->status.status_point; break;
		case SP_ZENY:            val = sd->status.zeny; break;
		case SP_BASELEVEL:       val = sd->status.base_level; break;
		case SP_JOBLEVEL:        val = sd->status.job_level; break;
		case SP_CLASS:           val = sd->status.class_; break;
		case SP_BASEJOB:         val = pc_mapid2jobid(sd->class_&MAPID_UPPERMASK, sd->status.sex); break; //Base job, extracting upper type.
		case SP_UPPER:           val = sd->class_&JOBL_UPPER?1:(sd->class_&JOBL_BABY?2:0); break;
		case SP_BASECLASS:       val = pc_mapid2jobid(sd->class_&MAPID_BASEMASK, sd->status.sex); break; //Extract base class tree. [Skotlex]
		case SP_SEX:             val = sd->status.sex; break;
		case SP_WEIGHT:          val = sd->weight; break;
		case SP_MAXWEIGHT:       val = sd->max_weight; break;
		case SP_BASEEXP:         val = sd->status.base_exp; break;
		case SP_JOBEXP:          val = sd->status.job_exp; break;
		case SP_NEXTBASEEXP:     val = pc_nextbaseexp(sd); break;
		case SP_NEXTJOBEXP:      val = pc_nextjobexp(sd); break;
		case SP_HP:              val = sd->battle_status.hp; break;
		case SP_MAXHP:           val = sd->battle_status.max_hp; break;
		case SP_SP:              val = sd->battle_status.sp; break;
		case SP_MAXSP:           val = sd->battle_status.max_sp; break;
		case SP_STR:             val = sd->status.str; break;
		case SP_AGI:             val = sd->status.agi; break;
		case SP_VIT:             val = sd->status.vit; break;
		case SP_INT:             val = sd->status.int_; break;
		case SP_DEX:             val = sd->status.dex; break;
		case SP_LUK:             val = sd->status.luk; break;
		case SP_KARMA:           val = sd->status.karma; break;
		case SP_MANNER:          val = sd->status.manner; break;
		case SP_FAME:            val = sd->status.fame; break;
		case SP_KILLERRID:       val = sd->killerrid; break;
		case SP_KILLEDRID:       val = sd->killedrid; break;
		case SP_SITTING:         val = pc_issit(sd)?1:0; break;
		case SP_CHARMOVE:		 val = sd->status.character_moves; break;
		case SP_CHARRENAME:		 val = sd->status.rename; break;
		case SP_CHARFONT:		 val = sd->status.font; break;
		case SP_BANK_VAULT:      val = sd->bank_vault; break;
		case SP_ROULETTE_BRONZE: val = sd->roulette_point.bronze; break;
		case SP_ROULETTE_SILVER: val = sd->roulette_point.silver; break;
		case SP_ROULETTE_GOLD:   val = sd->roulette_point.gold; break;
		case SP_CRITICAL:        val = sd->battle_status.cri/10; break;
		case SP_ASPD:            val = (2000-sd->battle_status.amotion)/10; break;
		case SP_BASE_ATK:	     val = sd->battle_status.batk; break;
		case SP_DEF1:		     val = sd->battle_status.def; break;
		case SP_DEF2:		     val = sd->battle_status.def2; break;
		case SP_MDEF1:		     val = sd->battle_status.mdef; break;
		case SP_MDEF2:		     val = sd->battle_status.mdef2; break;
		case SP_HIT:		     val = sd->battle_status.hit; break;
		case SP_FLEE1:		     val = sd->battle_status.flee; break;
		case SP_FLEE2:		     val = sd->battle_status.flee2; break;
		case SP_DEFELE:		     val = sd->battle_status.def_ele; break;
		case SP_MAXHPRATE:	     val = sd->hprate; break;
		case SP_MAXSPRATE:	     val = sd->sprate; break;
		case SP_SPRATE:		     val = sd->dsprate; break;
		case SP_SPEED_RATE:	     val = sd->bonus.speed_rate; break;
		case SP_SPEED_ADDRATE:   val = sd->bonus.speed_add_rate; break;
		case SP_ASPD_RATE:
#ifndef RENEWAL_ASPD
			val = sd->battle_status.aspd_rate;
#else
			val = sd->battle_status.aspd_rate2;
#endif
			break;
		case SP_HP_RECOV_RATE:   val = sd->hprecov_rate; break;
		case SP_SP_RECOV_RATE:   val = sd->sprecov_rate; break;
		case SP_CRITICAL_DEF:    val = sd->bonus.critical_def; break;
		case SP_NEAR_ATK_DEF:    val = sd->bonus.near_attack_def_rate; break;
		case SP_LONG_ATK_DEF:    val = sd->bonus.long_attack_def_rate; break;
		case SP_DOUBLE_RATE:     val = sd->bonus.double_rate; break;
		case SP_DOUBLE_ADD_RATE: val = sd->bonus.double_add_rate; break;
		case SP_MATK_RATE:       val = sd->matk_rate; break;
		case SP_ATK_RATE:        val = sd->bonus.atk_rate; break;
		case SP_MAGIC_ATK_DEF:   val = sd->bonus.magic_def_rate; break;
		case SP_MISC_ATK_DEF:    val = sd->bonus.misc_def_rate; break;
		case SP_PERFECT_HIT_RATE:val = sd->bonus.perfect_hit; break;
		case SP_PERFECT_HIT_ADD_RATE: val = sd->bonus.perfect_hit_add; break;
		case SP_CRITICAL_RATE:   val = sd->critical_rate; break;
		case SP_HIT_RATE:        val = sd->hit_rate; break;
		case SP_FLEE_RATE:       val = sd->flee_rate; break;
		case SP_FLEE2_RATE:      val = sd->flee2_rate; break;
		case SP_DEF_RATE:        val = sd->def_rate; break;
		case SP_DEF2_RATE:       val = sd->def2_rate; break;
		case SP_MDEF_RATE:       val = sd->mdef_rate; break;
		case SP_MDEF2_RATE:      val = sd->mdef2_rate; break;
		case SP_RESTART_FULL_RECOVER: val = sd->special_state.restart_full_recover?1:0; break;
		case SP_NO_CASTCANCEL:   val = sd->special_state.no_castcancel?1:0; break;
		case SP_NO_CASTCANCEL2:  val = sd->special_state.no_castcancel2?1:0; break;
		case SP_NO_SIZEFIX:      val = sd->special_state.no_sizefix?1:0; break;
		case SP_NO_MAGIC_DAMAGE: val = sd->special_state.no_magic_damage; break;
		case SP_NO_WEAPON_DAMAGE:val = sd->special_state.no_weapon_damage; break;
		case SP_NO_MISC_DAMAGE:  val = sd->special_state.no_misc_damage; break;
		case SP_NO_GEMSTONE:     val = sd->special_state.no_gemstone?1:0; break;
		case SP_INTRAVISION:     val = sd->special_state.intravision?1:0; break;
		case SP_NO_KNOCKBACK:    val = sd->special_state.no_knockback?1:0; break;
		case SP_SPLASH_RANGE:    val = sd->bonus.splash_range; break;
		case SP_SPLASH_ADD_RANGE:val = sd->bonus.splash_add_range; break;
		case SP_SHORT_WEAPON_DAMAGE_RETURN: val = sd->bonus.short_weapon_damage_return; break;
		case SP_LONG_WEAPON_DAMAGE_RETURN: val = sd->bonus.long_weapon_damage_return; break;
		case SP_MAGIC_DAMAGE_RETURN: val = sd->bonus.magic_damage_return; break;
		case SP_PERFECT_HIDE:    val = sd->special_state.perfect_hiding?1:0; break;
		case SP_UNBREAKABLE:     val = sd->bonus.unbreakable; break;
		case SP_UNBREAKABLE_WEAPON: val = (sd->bonus.unbreakable_equip&EQP_WEAPON)?1:0; break;
		case SP_UNBREAKABLE_ARMOR: val = (sd->bonus.unbreakable_equip&EQP_ARMOR)?1:0; break;
		case SP_UNBREAKABLE_HELM: val = (sd->bonus.unbreakable_equip&EQP_HELM)?1:0; break;
		case SP_UNBREAKABLE_SHIELD: val = (sd->bonus.unbreakable_equip&EQP_SHIELD)?1:0; break;
		case SP_UNBREAKABLE_GARMENT: val = (sd->bonus.unbreakable_equip&EQP_GARMENT)?1:0; break;
		case SP_UNBREAKABLE_SHOES: val = (sd->bonus.unbreakable_equip&EQP_SHOES)?1:0; break;
		case SP_CLASSCHANGE:     val = sd->bonus.classchange; break;
		case SP_LONG_ATK_RATE:   val = sd->bonus.long_attack_atk_rate; break;
		case SP_BREAK_WEAPON_RATE: val = sd->bonus.break_weapon_rate; break;
		case SP_BREAK_ARMOR_RATE: val = sd->bonus.break_armor_rate; break;
		case SP_ADD_STEAL_RATE:  val = sd->bonus.add_steal_rate; break;
		case SP_DELAYRATE:       val = sd->delayrate; break;
		case SP_CRIT_ATK_RATE:   val = sd->bonus.crit_atk_rate; break;
		case SP_UNSTRIPABLE_WEAPON: val = (sd->bonus.unstripable_equip&EQP_WEAPON)?1:0; break;
		case SP_UNSTRIPABLE:
		case SP_UNSTRIPABLE_ARMOR:
			val = (sd->bonus.unstripable_equip&EQP_ARMOR)?1:0;
			break;
		case SP_UNSTRIPABLE_HELM: val = (sd->bonus.unstripable_equip&EQP_HELM)?1:0; break;
		case SP_UNSTRIPABLE_SHIELD: val = (sd->bonus.unstripable_equip&EQP_SHIELD)?1:0; break;
		case SP_SP_GAIN_VALUE:   val = sd->bonus.sp_gain_value; break;
		case SP_HP_GAIN_VALUE:   val = sd->bonus.hp_gain_value; break;
		case SP_MAGIC_SP_GAIN_VALUE: val = sd->bonus.magic_sp_gain_value; break;
		case SP_MAGIC_HP_GAIN_VALUE: val = sd->bonus.magic_hp_gain_value; break;
		case SP_ADD_HEAL_RATE:   val = sd->bonus.add_heal_rate; break;
		case SP_ADD_HEAL2_RATE:  val = sd->bonus.add_heal2_rate; break;
		case SP_ADD_ITEM_HEAL_RATE: val = sd->bonus.itemhealrate2; break;
		case SP_EMATK:           val = sd->bonus.ematk; break;
		case SP_FIXCASTRATE:     val = sd->bonus.fixcastrate; break;
		case SP_ADD_FIXEDCAST:   val = sd->bonus.add_fixcast; break;
		case SP_ADD_VARIABLECAST:  val = sd->bonus.add_varcast; break;
		case SP_CASTRATE:
		case SP_VARCASTRATE:
#ifdef RENEWAL_CAST
			val = sd->bonus.varcastrate; break;
#else
			val = sd->castrate; break;
#endif
		default:
			ShowError("pc_readparam: Attempt to read unknown parameter '%d'.\n", type);
			return -1;
	}

	return val;
}

/*==========================================
 * script set pc status registry
 *------------------------------------------*/
bool pc_setparam(struct map_session_data *sd,int type,int val)
{
	nullpo_retr(false,sd);

	switch(type){
	case SP_BASELEVEL:
		if ((unsigned int)val > pc_maxbaselv(sd)) //Capping to max
			val = pc_maxbaselv(sd);
		if ((unsigned int)val > sd->status.base_level) {
			int i = 0;
			int stat=0;
			for (i = 0; i < (int)((unsigned int)val - sd->status.base_level); i++)
				stat += pc_gets_status_point(sd->status.base_level + i);
			sd->status.status_point += stat;
		}
		sd->status.base_level = (unsigned int)val;
		sd->status.base_exp = 0;
		// clif_updatestatus(sd, SP_BASELEVEL);  // Gets updated at the bottom
		clif_updatestatus(sd, SP_NEXTBASEEXP);
		clif_updatestatus(sd, SP_STATUSPOINT);
		clif_updatestatus(sd, SP_BASEEXP);
		status_calc_pc(sd, SCO_FORCE);
		if(sd->status.party_id)
			party_send_levelup(sd);
		break;
	case SP_JOBLEVEL:
		if ((unsigned int)val >= sd->status.job_level) {
			if ((unsigned int)val > pc_maxjoblv(sd)) val = pc_maxjoblv(sd);
			sd->status.skill_point += val - sd->status.job_level;
			clif_updatestatus(sd, SP_SKILLPOINT);
		}
		sd->status.job_level = (unsigned int)val;
		sd->status.job_exp = 0;
		// clif_updatestatus(sd, SP_JOBLEVEL);  // Gets updated at the bottom
		clif_updatestatus(sd, SP_NEXTJOBEXP);
		clif_updatestatus(sd, SP_JOBEXP);
		status_calc_pc(sd, SCO_FORCE);
		break;
	case SP_SKILLPOINT:
		sd->status.skill_point = val;
		break;
	case SP_STATUSPOINT:
		sd->status.status_point = val;
		break;
	case SP_ZENY:
		if( val < 0 )
			return false;// can't set negative zeny
		log_zeny(sd, LOG_TYPE_SCRIPT, sd, -(sd->status.zeny - cap_value(val, 0, MAX_ZENY)));
		sd->status.zeny = cap_value(val, 0, MAX_ZENY);
		break;
	case SP_BASEEXP:
		{
			val = cap_value(val, 0, INT_MAX);
			if ((unsigned int)val < sd->status.base_exp) // Lost
				pc_lostexp(sd, sd->status.base_exp - val, 0);
			else // Gained
				pc_gainexp(sd, NULL, val - sd->status.base_exp, 0, 2);
		}
		return true;
	case SP_JOBEXP:
		{
			val = cap_value(val, 0, INT_MAX);
			if ((unsigned int)val < sd->status.job_exp) // Lost
				pc_lostexp(sd, 0, sd->status.job_exp - val);
			else // Gained
				pc_gainexp(sd, NULL, 0, val - sd->status.job_exp, 2);
		}
		return true;
	case SP_SEX:
		sd->status.sex = val ? SEX_MALE : SEX_FEMALE;
		break;
	case SP_WEIGHT:
		sd->weight = val;
		break;
	case SP_MAXWEIGHT:
		sd->max_weight = val;
		break;
	case SP_HP:
		sd->battle_status.hp = cap_value(val, 1, (int)sd->battle_status.max_hp);
		break;
	case SP_MAXHP:
		sd->battle_status.max_hp = cap_value(val, 1, battle_config.max_hp);

		if( sd->battle_status.max_hp < sd->battle_status.hp )
		{
			sd->battle_status.hp = sd->battle_status.max_hp;
			clif_updatestatus(sd, SP_HP);
		}
		break;
	case SP_SP:
		sd->battle_status.sp = cap_value(val, 0, (int)sd->battle_status.max_sp);
		break;
	case SP_MAXSP:
		sd->battle_status.max_sp = cap_value(val, 1, battle_config.max_sp);

		if( sd->battle_status.max_sp < sd->battle_status.sp )
		{
			sd->battle_status.sp = sd->battle_status.max_sp;
			clif_updatestatus(sd, SP_SP);
		}
		break;
	case SP_STR:
		sd->status.str = cap_value(val, 1, pc_maxparameter(sd,PARAM_STR));
		break;
	case SP_AGI:
		sd->status.agi = cap_value(val, 1, pc_maxparameter(sd,PARAM_AGI));
		break;
	case SP_VIT:
		sd->status.vit = cap_value(val, 1, pc_maxparameter(sd,PARAM_VIT));
		break;
	case SP_INT:
		sd->status.int_ = cap_value(val, 1, pc_maxparameter(sd,PARAM_INT));
		break;
	case SP_DEX:
		sd->status.dex = cap_value(val, 1, pc_maxparameter(sd,PARAM_DEX));
		break;
	case SP_LUK:
		sd->status.luk = cap_value(val, 1, pc_maxparameter(sd,PARAM_LUK));
		break;
	case SP_KARMA:
		sd->status.karma = val;
		break;
	case SP_MANNER:
		sd->status.manner = val;
		if( val < 0 )
			sc_start(NULL, &sd->bl, SC_NOCHAT, 100, 0, 0);
		else {
			status_change_end(&sd->bl, SC_NOCHAT, INVALID_TIMER);
			clif_manner_message(sd, 5);
		}
		return true; // status_change_start/status_change_end already sends packets warning the client
	case SP_FAME:
		sd->status.fame = val;
		break;
	case SP_KILLERRID:
		sd->killerrid = val;
		return true;
	case SP_KILLEDRID:
		sd->killedrid = val;
		return true;
	case SP_CHARMOVE:
		sd->status.character_moves = val;
		return true;
	case SP_CHARRENAME:	
		sd->status.rename = val;
		return true;
	case SP_CHARFONT:
		sd->status.font = val;
		clif_font(sd);
		return true;
	case SP_BANK_VAULT:
		if (val < 0)
			return false;
		log_zeny(sd, LOG_TYPE_BANK, sd, -(sd->bank_vault - cap_value(val, 0, MAX_BANK_ZENY)));
		sd->bank_vault = cap_value(val, 0, MAX_BANK_ZENY);
		pc_setreg2(sd, BANK_VAULT_VAR, sd->bank_vault);
		return true;
	case SP_ROULETTE_BRONZE:
		sd->roulette_point.bronze = val;
		pc_setreg2(sd, ROULETTE_BRONZE_VAR, sd->roulette_point.bronze);
		return true;
	case SP_ROULETTE_SILVER:
		sd->roulette_point.silver = val;
		pc_setreg2(sd, ROULETTE_SILVER_VAR, sd->roulette_point.silver);
		return true;
	case SP_ROULETTE_GOLD:
		sd->roulette_point.gold = val;
		pc_setreg2(sd, ROULETTE_GOLD_VAR, sd->roulette_point.gold);
		return true;
	default:
		ShowError("pc_setparam: Attempted to set unknown parameter '%d'.\n", type);
		return false;
	}
	clif_updatestatus(sd,type);

	return true;
}

/*==========================================
 * HP/SP Healing. If flag is passed, the heal type is through clif_heal, otherwise update status.
 *------------------------------------------*/
void pc_heal(struct map_session_data *sd,unsigned int hp,unsigned int sp, int type)
{
	if (type) {
		if (hp)
			clif_heal(sd->fd,SP_HP,hp);
		if (sp)
			clif_heal(sd->fd,SP_SP,sp);
	} else {
		if(hp)
			clif_updatestatus(sd,SP_HP);
		if(sp)
			clif_updatestatus(sd,SP_SP);
	}
	return;
}

/*==========================================
 * HP/SP Recovery
 * Heal player hp and/or sp linearly.
 * Calculate bonus by status.
 *------------------------------------------*/
int pc_itemheal(struct map_session_data *sd,int itemid, int hp,int sp)
{
	int bonus, tmp, penalty = 0;

	if(hp) {
		int i;
		bonus = 100 + (sd->battle_status.vit<<1)
			+ pc_checkskill(sd,SM_RECOVERY)*10
			+ pc_checkskill(sd,AM_LEARNINGPOTION)*5;
		// A potion produced by an Alchemist in the Fame Top 10 gets +50% effect [DracoRPG]
		if (potion_flag > 1)
			bonus += bonus*(potion_flag-1)*50/100;
		//All item bonuses.
		bonus += sd->bonus.itemhealrate2;
		//Item Group bonuses
		bonus += bonus*pc_get_itemgroup_bonus(sd, itemid)/100;
		//Individual item bonuses.
		for(i = 0; i < ARRAYLENGTH(sd->itemhealrate) && sd->itemhealrate[i].nameid; i++)
		{
			if (sd->itemhealrate[i].nameid == itemid) {
				bonus += bonus*sd->itemhealrate[i].rate/100;
				break;
			}
		}

		tmp = hp * bonus / 100;  // overflow check
		if(bonus != 100 && tmp > hp)
			hp = tmp;

		// Recovery Potion
		if( sd->sc.data[SC_INCHEALRATE] )
			hp += (int)(hp * sd->sc.data[SC_INCHEALRATE]->val1/100.);
		// 2014 Halloween Event : Pumpkin Bonus
		if(sd->sc.data[SC_MTF_PUMPKIN] && itemid == ITEMID_PUMPKIN)
			hp += (int)(hp * sd->sc.data[SC_MTF_PUMPKIN]->val1 / 100.);
	}
	if(sp) {
		bonus = 100 + (sd->battle_status.int_<<1)
			+ pc_checkskill(sd,MG_SRECOVERY)*10
			+ pc_checkskill(sd,AM_LEARNINGPOTION)*5;
		if (potion_flag > 1)
			bonus += bonus*(potion_flag-1)*50/100;

		tmp = sp * bonus / 100;
		if(bonus != 100 && tmp > sp)
			sp = tmp;
	}
	if (sd->sc.count) {
		// Critical Wound and Death Hurt stack
		if (sd->sc.data[SC_CRITICALWOUND])
			penalty += sd->sc.data[SC_CRITICALWOUND]->val2;

		if (sd->sc.data[SC_DEATHHURT])
			penalty += 20;

		if (sd->sc.data[SC_NORECOVER_STATE])
			penalty = 100;

		if (penalty > 0) {
			hp -= hp * penalty / 100;
			sp -= sp * penalty / 100;
		}

		if (sd->sc.data[SC_VITALITYACTIVATION]) {
			hp += hp / 2; // 1.5 times
			sp -= sp / 2;
		}

		if (sd->sc.data[SC_WATER_INSIGNIA] && sd->sc.data[SC_WATER_INSIGNIA]->val1 == 2) {
			hp += hp / 10;
			sp += sp / 10;
		}
#ifdef RENEWAL
		if (sd->sc.data[SC_EXTREMITYFIST2])
			sp = 0;
#endif
		if (sd->sc.data[SC_BITESCAR])
			hp = 0;
	}

	return status_heal(&sd->bl, hp, sp, 1);
}

/*==========================================
 * HP/SP Recovery
 * Heal player hp nad/or sp by rate
 *------------------------------------------*/
int pc_percentheal(struct map_session_data *sd,int hp,int sp)
{
	nullpo_ret(sd);

	if (hp > 100) hp = 100;
	else if (hp <-100) hp = -100;

	if (sp > 100) sp = 100;
	else if (sp <-100) sp = -100;

	if(hp >= 0 && sp >= 0) //Heal
		return status_percent_heal(&sd->bl, hp, sp);

	if(hp <= 0 && sp <= 0) //Damage (negative rates indicate % of max rather than current), and only kill target IF the specified amount is 100%
		return status_percent_damage(NULL, &sd->bl, hp, sp, hp==-100);

	//Crossed signs
	if(hp) {
		if(hp > 0)
			status_percent_heal(&sd->bl, hp, 0);
		else
			status_percent_damage(NULL, &sd->bl, hp, 0, hp==-100);
	}

	if(sp) {
		if(sp > 0)
			status_percent_heal(&sd->bl, 0, sp);
		else
			status_percent_damage(NULL, &sd->bl, 0, sp, false);
	}
	return 0;
}

static int jobchange_killclone(struct block_list *bl, va_list ap)
{
	struct mob_data *md;
		int flag;
	md = (struct mob_data *)bl;
	nullpo_ret(md);
	flag = va_arg(ap, int);

	if (md->master_id && md->special_state.clone && md->master_id == flag)
		status_kill(&md->bl);
	return 1;
}

/**
 * Called when player changes job
 * Rewrote to make it tidider [Celest]
 * @param sd
 * @param job JOB ID. See enum e_job
 * @param upper 1 - JOBL_UPPER; 2 - JOBL_BABY
 * @return True if success, false if failed
 **/
bool pc_jobchange(struct map_session_data *sd,int job, char upper)
{
	int i, fame_flag = 0;
	int b_class;

	nullpo_retr(false,sd);

	if (job < 0)
		return false;

	//Normalize job.
	b_class = pc_jobid2mapid(job);
	if (b_class == -1)
		return false;
	switch (upper) {
		case 1:
			b_class|= JOBL_UPPER;
			break;
		case 2:
			b_class|= JOBL_BABY;
			break;
	}
	//This will automatically adjust bard/dancer classes to the correct gender
	//That is, if you try to jobchange into dancer, it will turn you to bard.
	job = pc_mapid2jobid(b_class, sd->status.sex);
	if (job == -1)
		return false;

	if ((unsigned short)b_class == sd->class_)
		return false; //Nothing to change.

	// changing from 1st to 2nd job
	if ((b_class&JOBL_2) && !(sd->class_&JOBL_2) && (sd->class_&MAPID_UPPERMASK) != MAPID_SUPER_NOVICE) {
		sd->change_level_2nd = sd->status.job_level;
		pc_setglobalreg(sd, add_str("jobchange_level"), sd->change_level_2nd);
	}
	// changing from 2nd to 3rd job
	else if((b_class&JOBL_THIRD) && !(sd->class_&JOBL_THIRD)) {
		sd->change_level_3rd = sd->status.job_level;
		pc_setglobalreg(sd, add_str("jobchange_level_3rd"), sd->change_level_3rd);
	}

	if(sd->cloneskill_idx > 0) {
		if( sd->status.skill[sd->cloneskill_idx].flag == SKILL_FLAG_PLAGIARIZED ) {
			sd->status.skill[sd->cloneskill_idx].id = 0;
			sd->status.skill[sd->cloneskill_idx].lv = 0;
			sd->status.skill[sd->cloneskill_idx].flag = SKILL_FLAG_PERMANENT;
			clif_deleteskill(sd,pc_readglobalreg(sd, add_str(SKILL_VAR_PLAGIARISM)));
		}
		sd->cloneskill_idx = 0;
		pc_setglobalreg(sd, add_str(SKILL_VAR_PLAGIARISM), 0);
		pc_setglobalreg(sd, add_str(SKILL_VAR_PLAGIARISM_LV), 0);
	}

	if(sd->reproduceskill_idx > 0) {
		if( sd->status.skill[sd->reproduceskill_idx].flag == SKILL_FLAG_PLAGIARIZED ) {
			sd->status.skill[sd->reproduceskill_idx].id = 0;
			sd->status.skill[sd->reproduceskill_idx].lv = 0;
			sd->status.skill[sd->reproduceskill_idx].flag = SKILL_FLAG_PERMANENT;
			clif_deleteskill(sd,pc_readglobalreg(sd, add_str(SKILL_VAR_REPRODUCE)));
		}
		sd->reproduceskill_idx = 0;
		pc_setglobalreg(sd, add_str(SKILL_VAR_REPRODUCE), 0);
		pc_setglobalreg(sd, add_str(SKILL_VAR_REPRODUCE_LV), 0);
	}

	// Give or reduce transcendent status points
	if( (b_class&JOBL_UPPER) && !(sd->class_&JOBL_UPPER) ){ // Change from a non t class to a t class -> give points
		sd->status.status_point += battle_config.transcendent_status_points;
		clif_updatestatus(sd,SP_STATUSPOINT);
	}else if( !(b_class&JOBL_UPPER) && (sd->class_&JOBL_UPPER) ){ // Change from a t class to a non t class -> remove points
		if( sd->status.status_point < battle_config.transcendent_status_points ){
			// The player already used his bonus points, so we have to reset his status points
			pc_resetstate(sd);
		}
		sd->status.status_point -= battle_config.transcendent_status_points;
		clif_updatestatus(sd,SP_STATUSPOINT);
	}

	if ( (b_class&MAPID_UPPERMASK) != (sd->class_&MAPID_UPPERMASK) ) { //Things to remove when changing class tree.
		const int class_ = pc_class2idx(sd->status.class_);
		short id;
		for(i = 0; i < MAX_SKILL_TREE && (id = skill_tree[class_][i].id) > 0; i++) {
			//Remove status specific to your current tree skills.
			enum sc_type sc = status_skill2sc(id);
			if (sc > SC_COMMON_MAX && sd->sc.data[sc])
				status_change_end(&sd->bl, sc, INVALID_TIMER);
		}
	}

	if( (sd->class_&MAPID_UPPERMASK) == MAPID_STAR_GLADIATOR && (b_class&MAPID_UPPERMASK) != MAPID_STAR_GLADIATOR) {
		/* going off star glad lineage, reset feel to not store no-longer-used vars in the database */
		pc_resetfeel(sd);
	}

	// Reset body style to 0 before changing job to avoid
	// errors since not every job has a alternate outfit.
	sd->status.body = 0;
	clif_changelook(&sd->bl,LOOK_BODY2,0);

	sd->status.class_ = job;
	fame_flag = pc_famerank(sd->status.char_id,sd->class_&MAPID_UPPERMASK);
	sd->class_ = (unsigned short)b_class;
	sd->status.job_level=1;
	sd->status.job_exp=0;

	if (sd->status.base_level > pc_maxbaselv(sd)) {
		sd->status.base_level = pc_maxbaselv(sd);
		sd->status.base_exp=0;
		pc_resetstate(sd);
		clif_updatestatus(sd,SP_STATUSPOINT);
		clif_updatestatus(sd,SP_BASELEVEL);
		clif_updatestatus(sd,SP_BASEEXP);
		clif_updatestatus(sd,SP_NEXTBASEEXP);
	}

	clif_updatestatus(sd,SP_JOBLEVEL);
	clif_updatestatus(sd,SP_JOBEXP);
	clif_updatestatus(sd,SP_NEXTJOBEXP);

	for(i=0;i<EQI_MAX;i++) {
		if(sd->equip_index[i] >= 0)
			if(pc_isequip(sd,sd->equip_index[i]))
				pc_unequipitem(sd,sd->equip_index[i],2);	// unequip invalid item for class
	}

	//Change look, if disguised, you need to undisguise
	//to correctly calculate new job sprite without
	if (sd->disguise)
		pc_disguise(sd, 0);

	status_set_viewdata(&sd->bl, job);
	clif_changelook(&sd->bl,LOOK_BASE,sd->vd.class_); // move sprite update to prevent client crashes with incompatible equipment [Valaris]
#if PACKETVER >= 20151001
	clif_changelook(&sd->bl, LOOK_HAIR, sd->vd.hair_style); // Update player's head (only matters when switching to or from Doram)
#endif
	if(sd->vd.cloth_color)
		clif_changelook(&sd->bl,LOOK_CLOTHES_COLOR,sd->vd.cloth_color);
	/*
	if(sd->vd.body_style)
		clif_changelook(&sd->bl,LOOK_BODY2,sd->vd.body_style);
	*/
	//Update skill tree.
	pc_calc_skilltree(sd);
	clif_skillinfoblock(sd);

	if (sd->ed)
		elemental_delete(sd->ed);
	if (sd->state.vending)
		vending_closevending(sd);
	if (sd->state.buyingstore)
		buyingstore_close(sd);

	map_foreachinmap(jobchange_killclone, sd->bl.m, BL_MOB, sd->bl.id);

	//Remove peco/cart/falcon
	i = sd->sc.option;
	if( i&OPTION_RIDING && !pc_checkskill(sd, KN_RIDING) )
		i&=~OPTION_RIDING;
	if( i&OPTION_FALCON && !pc_checkskill(sd, HT_FALCON) )
		i&=~OPTION_FALCON;
	if( i&OPTION_DRAGON && !pc_checkskill(sd,RK_DRAGONTRAINING) )
		i&=~OPTION_DRAGON;
	if( i&OPTION_WUGRIDER && !pc_checkskill(sd,RA_WUGMASTERY) )
		i&=~OPTION_WUGRIDER;
	if( i&OPTION_WUG && !pc_checkskill(sd,RA_WUGMASTERY) )
		i&=~OPTION_WUG;
	if( i&OPTION_MADOGEAR ) //You do not need a skill for this.
		i&=~OPTION_MADOGEAR;
#ifndef NEW_CARTS
	if( i&OPTION_CART && !pc_checkskill(sd, MC_PUSHCART) )
		i&=~OPTION_CART;
#else
	if( sd->sc.data[SC_PUSH_CART] && !pc_checkskill(sd, MC_PUSHCART) )
		pc_setcart(sd, 0);
#endif
	if(i != sd->sc.option)
		pc_setoption(sd, i);

	if(hom_is_active(sd->hd) && !pc_checkskill(sd, AM_CALLHOMUN))
		hom_vaporize(sd, HOM_ST_ACTIVE);

	if (sd->sc.data[SC_SPRITEMABLE] && !pc_checkskill(sd, SU_SPRITEMABLE))
		status_change_end(&sd->bl, SC_SPRITEMABLE, INVALID_TIMER);

	if(sd->status.manner < 0)
		clif_changestatus(sd,SP_MANNER,sd->status.manner);

	status_calc_pc(sd,SCO_FORCE);
	pc_checkallowskill(sd);
	pc_equiplookall(sd);
	pc_show_questinfo(sd);

	//if you were previously famous, not anymore.
	if (fame_flag) {
		chrif_save(sd,0);
		chrif_buildfamelist();
	} else if (sd->status.fame > 0) {
		//It may be that now they are famous?
 		switch (sd->class_&MAPID_UPPERMASK) {
			case MAPID_BLACKSMITH:
			case MAPID_ALCHEMIST:
			case MAPID_TAEKWON:
				chrif_save(sd,0);
				chrif_buildfamelist();
			break;
		}
	}

	return true;
}

/*==========================================
 * Tell client player sd has change equipement
 *------------------------------------------*/
void pc_equiplookall(struct map_session_data *sd)
{
	nullpo_retv(sd);

	clif_changelook(&sd->bl,LOOK_WEAPON,0);
	clif_changelook(&sd->bl,LOOK_SHOES,0);
	clif_changelook(&sd->bl,LOOK_HEAD_BOTTOM,sd->status.head_bottom);
	clif_changelook(&sd->bl,LOOK_HEAD_TOP,sd->status.head_top);
	clif_changelook(&sd->bl,LOOK_HEAD_MID,sd->status.head_mid);
	clif_changelook(&sd->bl,LOOK_ROBE, sd->status.robe);
}

/*==========================================
 * Tell client player sd has change look (hair,equip...)
 *------------------------------------------*/
void pc_changelook(struct map_session_data *sd,int type,int val) {
	nullpo_retv(sd);

	switch(type) {
	case LOOK_HAIR:	//Use the battle_config limits! [Skotlex]
		val = cap_value(val, MIN_HAIR_STYLE, MAX_HAIR_STYLE);

		if (sd->status.hair != val) {
			sd->status.hair = val;
			if (sd->status.guild_id) //Update Guild Window. [Skotlex]
				intif_guild_change_memberinfo(sd->status.guild_id, sd->status.account_id, sd->status.char_id,
				GMI_HAIR, &sd->status.hair, sizeof(sd->status.hair));
		}
		break;
	case LOOK_WEAPON:
		sd->status.weapon = val;
		break;
	case LOOK_HEAD_BOTTOM:
		sd->status.head_bottom = val;
		break;
	case LOOK_HEAD_TOP:
		sd->status.head_top = val;
		break;
	case LOOK_HEAD_MID:
		sd->status.head_mid = val;
		break;
	case LOOK_HAIR_COLOR:	//Use the battle_config limits! [Skotlex]
		val = cap_value(val, MIN_HAIR_COLOR, MAX_HAIR_COLOR);

		if (sd->status.hair_color != val) {
			sd->status.hair_color = val;
			if (sd->status.guild_id) //Update Guild Window. [Skotlex]
				intif_guild_change_memberinfo(sd->status.guild_id, sd->status.account_id, sd->status.char_id,
				GMI_HAIR_COLOR, &sd->status.hair_color, sizeof(sd->status.hair_color));
		}
		break;
	case LOOK_CLOTHES_COLOR:	//Use the battle_config limits! [Skotlex]
		val = cap_value(val, MIN_CLOTH_COLOR, MAX_CLOTH_COLOR);

		sd->status.clothes_color = val;
		break;
	case LOOK_SHIELD:
		sd->status.shield = val;
		break;
	case LOOK_SHOES:
		break;
	case LOOK_ROBE:
		sd->status.robe = val;
		break;
	case LOOK_BODY2:
		val = cap_value(val, MIN_BODY_STYLE, MAX_BODY_STYLE);

		sd->status.body = val;
		break;
	}
	clif_changelook(&sd->bl, type, val);
}

/*==========================================
 * Give an option (type) to player (sd) and display it to client
 *------------------------------------------*/
void pc_setoption(struct map_session_data *sd,int type)
{
	int p_type, new_look=0;
	nullpo_retv(sd);
	p_type = sd->sc.option;

	//Option has to be changed client-side before the class sprite or it won't always work (eg: Wedding sprite) [Skotlex]
	sd->sc.option=type;
	clif_changeoption(&sd->bl);

	if( (type&OPTION_RIDING && !(p_type&OPTION_RIDING)) || (type&OPTION_DRAGON && !(p_type&OPTION_DRAGON) && pc_checkskill(sd,RK_DRAGONTRAINING) > 0) )
	{ // Mounting
		clif_status_load(&sd->bl,SI_RIDING,1);
		status_calc_pc(sd,SCO_NONE);
	}
	else if( (!(type&OPTION_RIDING) && p_type&OPTION_RIDING) || (!(type&OPTION_DRAGON) && p_type&OPTION_DRAGON && pc_checkskill(sd,RK_DRAGONTRAINING) > 0) )
	{ // Dismount
		clif_status_load(&sd->bl,SI_RIDING,0);
		status_calc_pc(sd,SCO_NONE);
	}

#ifndef NEW_CARTS
	if( type&OPTION_CART && !( p_type&OPTION_CART ) ) { //Cart On
		clif_cartlist(sd);
		clif_updatestatus(sd, SP_CARTINFO);
		if(pc_checkskill(sd, MC_PUSHCART) < 10)
			status_calc_pc(sd,SCO_NONE); //Apply speed penalty.
	} else if( !( type&OPTION_CART ) && p_type&OPTION_CART ){ //Cart Off
		clif_clearcart(sd->fd);
		if(pc_checkskill(sd, MC_PUSHCART) < 10)
			status_calc_pc(sd,SCO_NONE); //Remove speed penalty.
	}
#endif

	if (type&OPTION_FALCON && !(p_type&OPTION_FALCON)) //Falcon ON
		clif_status_load(&sd->bl,SI_FALCON,1);
	else if (!(type&OPTION_FALCON) && p_type&OPTION_FALCON) //Falcon OFF
		clif_status_load(&sd->bl,SI_FALCON,0);

	if( (sd->class_&MAPID_THIRDMASK) == MAPID_RANGER ) {
		if( type&OPTION_WUGRIDER && !(p_type&OPTION_WUGRIDER) ) { // Mounting
			clif_status_load(&sd->bl,SI_WUGRIDER,1);
			status_calc_pc(sd,SCO_NONE);
		} else if( !(type&OPTION_WUGRIDER) && p_type&OPTION_WUGRIDER ) { // Dismount
			clif_status_load(&sd->bl,SI_WUGRIDER,0);
			status_calc_pc(sd,SCO_NONE);
		}
	}
	if( (sd->class_&MAPID_THIRDMASK) == MAPID_MECHANIC ) {
		if( type&OPTION_MADOGEAR && !(p_type&OPTION_MADOGEAR) ) {
			status_calc_pc(sd,SCO_NONE);
			status_change_end(&sd->bl,SC_MAXIMIZEPOWER,INVALID_TIMER);
			status_change_end(&sd->bl,SC_OVERTHRUST,INVALID_TIMER);
			status_change_end(&sd->bl,SC_WEAPONPERFECTION,INVALID_TIMER);
			status_change_end(&sd->bl,SC_ADRENALINE,INVALID_TIMER);
			status_change_end(&sd->bl,SC_CARTBOOST,INVALID_TIMER);
			status_change_end(&sd->bl,SC_MELTDOWN,INVALID_TIMER);
			status_change_end(&sd->bl,SC_MAXOVERTHRUST,INVALID_TIMER);
			pc_bonus_script_clear(sd,BSF_REM_ON_MADOGEAR);
		} else if( !(type&OPTION_MADOGEAR) && p_type&OPTION_MADOGEAR ) {
			status_calc_pc(sd,SCO_NONE);
			status_change_end(&sd->bl,SC_SHAPESHIFT,INVALID_TIMER);
			status_change_end(&sd->bl,SC_HOVERING,INVALID_TIMER);
			status_change_end(&sd->bl,SC_ACCELERATION,INVALID_TIMER);
			status_change_end(&sd->bl,SC_OVERHEAT_LIMITPOINT,INVALID_TIMER);
			status_change_end(&sd->bl,SC_OVERHEAT,INVALID_TIMER);
			pc_bonus_script_clear(sd,BSF_REM_ON_MADOGEAR);
		}
	}

	if (type&OPTION_FLYING && !(p_type&OPTION_FLYING))
		new_look = JOB_STAR_GLADIATOR2;
	else if (!(type&OPTION_FLYING) && p_type&OPTION_FLYING)
		new_look = -1;

	if (sd->disguise || !new_look)
		return; //Disguises break sprite changes

	if (new_look < 0) { //Restore normal look.
		status_set_viewdata(&sd->bl, sd->status.class_);
		new_look = sd->vd.class_;
	}

	pc_stop_attack(sd); //Stop attacking on new view change (to prevent wedding/santa attacks.
	clif_changelook(&sd->bl,LOOK_BASE,new_look);
	if (sd->vd.cloth_color)
		clif_changelook(&sd->bl,LOOK_CLOTHES_COLOR,sd->vd.cloth_color);
	if( sd->vd.body_style )
		clif_changelook(&sd->bl,LOOK_BODY2,sd->vd.body_style);
	clif_skillinfoblock(sd); // Skill list needs to be updated after base change.
}

/*==========================================
 * Give player a cart
 *------------------------------------------*/
bool pc_setcart(struct map_session_data *sd,int type) {
#ifndef NEW_CARTS
	int cart[6] = {0x0000,OPTION_CART1,OPTION_CART2,OPTION_CART3,OPTION_CART4,OPTION_CART5};
	int option;
#endif
	nullpo_retr(false,sd);

	if( type < 0 || type > MAX_CARTS )
		return false;// Never trust the values sent by the client! [Skotlex]

	if( pc_checkskill(sd,MC_PUSHCART) <= 0 && type != 0 )
		return false;// Push cart is required

#ifdef NEW_CARTS

	switch( type ) {
		case 0:
			if( !sd->sc.data[SC_PUSH_CART] )
				return 0;
			status_change_end(&sd->bl,SC_PUSH_CART,INVALID_TIMER);
			clif_clearcart(sd->fd);
			break;
		default:/* everything else is an allowed ID so we can move on */
			if( !sd->sc.data[SC_PUSH_CART] ) /* first time, so fill cart data */
				clif_cartlist(sd);
			clif_updatestatus(sd, SP_CARTINFO);
			sc_start(&sd->bl,&sd->bl, SC_PUSH_CART, 100, type, 0);
			clif_efst_status_change(&sd->bl, sd->bl.id, AREA, SI_ON_PUSH_CART, 9999, type, 0, 0);
			if( sd->sc.data[SC_PUSH_CART] )/* forcefully update */
				sd->sc.data[SC_PUSH_CART]->val1 = type;
			break;
	}

	if(pc_checkskill(sd, MC_PUSHCART) < 10)
		status_calc_pc(sd,SCO_NONE); //Recalc speed penalty.
#else
	// Update option
	option = sd->sc.option;
	option &= ~OPTION_CART;// clear cart bits
	option |= cart[type]; // set cart
	pc_setoption(sd, option);
#endif

	return true;
}

/*==========================================
 * Give player a falcon
 *------------------------------------------*/
void pc_setfalcon(TBL_PC* sd, int flag)
{
	if( flag ){
		if( pc_checkskill(sd,HT_FALCON)>0 )	// add falcon if he have the skill
			pc_setoption(sd,sd->sc.option|OPTION_FALCON);
	} else if( pc_isfalcon(sd) ){
		pc_setoption(sd,sd->sc.option&~OPTION_FALCON); // remove falcon
	}
}

/*==========================================
 *  Set player riding
 *------------------------------------------*/
void pc_setriding(TBL_PC* sd, int flag)
{
	if( &sd->sc && sd->sc.data[SC_ALL_RIDING] )
		return;

	if( flag ){
		if( pc_checkskill(sd,KN_RIDING) > 0 ) // add peco
			pc_setoption(sd, sd->sc.option|OPTION_RIDING);
	} else if( pc_isriding(sd) ){
			pc_setoption(sd, sd->sc.option&~OPTION_RIDING);
	}
}

/*==========================================
 * Give player a mado
 *------------------------------------------*/
void pc_setmadogear(TBL_PC* sd, int flag)
{
	if( flag ){
		if( pc_checkskill(sd,NC_MADOLICENCE) > 0 )
			pc_setoption(sd, sd->sc.option|OPTION_MADOGEAR);
	} else if( pc_ismadogear(sd) ){
			pc_setoption(sd, sd->sc.option&~OPTION_MADOGEAR);
	}
}

/*==========================================
 * Check if player can drop an item
 *------------------------------------------*/
bool pc_candrop(struct map_session_data *sd, struct item *item)
{
	if( item && (item->expire_time || (item->bound && !pc_can_give_bounded_items(sd))) )
		return false;
	if( !pc_can_give_items(sd) || sd->sc.cant.drop) //check if this GM level can drop items
		return false;
	return (itemdb_isdropable(item, pc_get_group_level(sd)));
}

/**
 * Determines whether a player can attack based on status changes
 *  Why not use status_check_skilluse?
 *  "src MAY be null to indicate we shouldn't check it, this is a ground-based skill attack."
 *  Even ground-based attacks should be blocked by these statuses
 * Called from unit_attack and unit_attack_timer_sub
 * @retval true Can attack
 **/
bool pc_can_attack( struct map_session_data *sd, int target_id ) {
	nullpo_retr(false, sd);

	if (!&sd->sc)
		return true;

	if( sd->sc.data[SC_BASILICA] ||
		sd->sc.data[SC__SHADOWFORM] ||
		sd->sc.data[SC__MANHOLE] ||
		sd->sc.data[SC_CURSEDCIRCLE_ATKER] ||
		sd->sc.data[SC_CURSEDCIRCLE_TARGET] ||
		sd->sc.data[SC_CRYSTALIZE] ||
		sd->sc.data[SC_ALL_RIDING] || // The client doesn't let you, this is to make cheat-safe
		sd->sc.data[SC_TRICKDEAD] ||
		(sd->sc.data[SC_VOICEOFSIREN] && sd->sc.data[SC_VOICEOFSIREN]->val2 == target_id) ||
		sd->sc.data[SC_BLADESTOP] ||
		sd->sc.data[SC_DEEPSLEEP] ||
		(sd->sc.data[SC_GRAVITATION] && sd->sc.data[SC_GRAVITATION]->val3 == BCT_SELF) ||
		sd->sc.data[SC_KINGS_GRACE] )
			return false;

	return true;
}

/*==========================================
 * Read '@type' variables (temporary numeric char reg)
 *------------------------------------------*/
int pc_readreg(struct map_session_data* sd, int64 reg)
{
	return i64db_iget(sd->regs.vars, reg);
}

/*==========================================
 * Set '@type' variables (temporary numeric char reg)
 *------------------------------------------*/
bool pc_setreg(struct map_session_data* sd, int64 reg, int val)
{
	unsigned int index = script_getvaridx(reg);

	nullpo_retr(false, sd);

	if( val ) {
		i64db_iput(sd->regs.vars, reg, val);
		if( index )
			script_array_update(&sd->regs, reg, false);
	} else {
		i64db_remove(sd->regs.vars, reg);
		if( index )
			script_array_update(&sd->regs, reg, true);
	}

	return true;
}

/*==========================================
 * Read '@type$' variables (temporary string char reg)
 *------------------------------------------*/
char* pc_readregstr(struct map_session_data* sd, int64 reg)
{
	struct script_reg_str *p = NULL;

	p = (struct script_reg_str *)i64db_get(sd->regs.vars, reg);

	return p ? p->value : NULL;
}

/*==========================================
 * Set '@type$' variables (temporary string char reg)
 *------------------------------------------*/
bool pc_setregstr(struct map_session_data* sd, int64 reg, const char* str)
{
	struct script_reg_str *p = NULL;
	unsigned int index = script_getvaridx(reg);
	DBData prev;

	nullpo_retr(false, sd);

	if( str[0] ) {
		p = ers_alloc(str_reg_ers, struct script_reg_str);

		p->value = aStrdup(str);
		p->flag.type = 1;

		if (sd->regs.vars->put(sd->regs.vars, db_i642key(reg), db_ptr2data(p), &prev)) {
			p = (struct script_reg_str *)db_data2ptr(&prev);
			if( p->value )
				aFree(p->value);
			ers_free(str_reg_ers, p);
		} else {
			if( index )
				script_array_update(&sd->regs, reg, false);
		}
	} else {
		if (sd->regs.vars->remove(sd->regs.vars, db_i642key(reg), &prev)) {
			p = (struct script_reg_str *)db_data2ptr(&prev);
			if( p->value )
				aFree(p->value);
			ers_free(str_reg_ers, p);
			if( index )
				script_array_update(&sd->regs, reg, true);
		}
	}

	return true;
}

/**
 * Serves the following variable types:
 * - 'type' (permanent numeric char reg)
 * - '#type' (permanent numeric account reg)
 * - '##type' (permanent numeric account reg2)
 **/
int pc_readregistry(struct map_session_data *sd, int64 reg)
{
	struct script_reg_num *p = NULL;

	if (!sd->vars_ok) {
		ShowError("pc_readregistry: Trying to read reg %s before it's been loaded!\n", get_str(script_getvarid(reg)));
		//This really shouldn't happen, so it's possible the data was lost somewhere, we should request it again.
		//intif->request_registry(sd,type==3?4:type);
		set_eof(sd->fd);
		return 0;
	}

	p = (struct script_reg_num *)i64db_get(sd->regs.vars, reg);

	return p ? p->value : 0;
}

/**
 * Serves the following variable types:
 * - 'type$' (permanent str char reg)
 * - '#type$' (permanent str account reg)
 * - '##type$' (permanent str account reg2)
 **/
char* pc_readregistry_str(struct map_session_data *sd, int64 reg)
{
	struct script_reg_str *p = NULL;

	if (!sd->vars_ok) {
		ShowError("pc_readregistry_str: Trying to read reg %s before it's been loaded!\n", get_str(script_getvarid(reg)));
		//This really shouldn't happen, so it's possible the data was lost somewhere, we should request it again.
		//intif->request_registry(sd,type==3?4:type);
		set_eof(sd->fd);
		return NULL;
	}

	p = (struct script_reg_str *)i64db_get(sd->regs.vars, reg);

	return p ? p->value : NULL;
}

/**
 * Serves the following variable types:
 * - 'type' (permanent numeric char reg)
 * - '#type' (permanent numeric account reg)
 * - '##type' (permanent numeric account reg2)
 **/
int pc_setregistry(struct map_session_data *sd, int64 reg, int val)
{
	struct script_reg_num *p = NULL;
	const char *regname = get_str(script_getvarid(reg));
	unsigned int index = script_getvaridx(reg);

	// These should be stored elsewhere e.g. char ones in char table, the cash ones in account_data table!
	switch( regname[0] ) {
		default: //Char reg
			if( !strcmp(regname,"PC_DIE_COUNTER") && sd->die_counter != val ) {
				int i = (!sd->die_counter && (sd->class_&MAPID_UPPERMASK) == MAPID_SUPER_NOVICE);
				sd->die_counter = val;
				if( i )
					status_calc_pc(sd,SCO_NONE); // Lost the bonus.
			} else if( !strcmp(regname,"COOK_MASTERY") && sd->cook_mastery != val ) {
				val = cap_value(val, 0, 1999);
				sd->cook_mastery = val;
			}
			break;
		case '#':
			if( !strcmp(regname,"#CASHPOINTS") && sd->cashPoints != val ) {
				val = cap_value(val, 0, MAX_ZENY);
				sd->cashPoints = val;
			} else if( !strcmp(regname,"#KAFRAPOINTS") && sd->kafraPoints != val ) {
				val = cap_value(val, 0, MAX_ZENY);
				sd->kafraPoints = val;
			}
			break;
	}
	
	if ( !reg_load && !sd->vars_ok ) {
		ShowError("pc_setregistry : refusing to set %s until vars are received.\n", regname);
		return 0;
	}

	if ((p = (struct script_reg_num *)i64db_get(sd->regs.vars, reg))) {
		if( val ) {
			if( !p->value && index ) /* its a entry that was deleted, so we reset array */
				script_array_update(&sd->regs, reg, false);
			p->value = val;
		} else {
			p->value = 0;
			if( index )
				script_array_update(&sd->regs, reg, true);
		}
		if (!reg_load)
			p->flag.update = 1;/* either way, it will require either delete or replace */
	} else if( val ) {
		DBData prev;

		if( index )
			script_array_update(&sd->regs, reg, false);

		p = ers_alloc(num_reg_ers, struct script_reg_num);

		p->value = val;
		if (!reg_load)
			p->flag.update = 1;

		if (sd->regs.vars->put(sd->regs.vars, db_i642key(reg), db_ptr2data(p), &prev)) {
			p = (struct script_reg_num *)db_data2ptr(&prev);
			ers_free(num_reg_ers, p);
		}
	}

	if (!reg_load && p)
		sd->vars_dirty = true;

	return 1;
}

/**
 * Serves the following variable types:
 * - 'type$' (permanent str char reg)
 * - '#type$' (permanent str account reg)
 * - '##type$' (permanent str account reg2)
 **/
int pc_setregistry_str(struct map_session_data *sd, int64 reg, const char *val)
{
	struct script_reg_str *p = NULL;
	const char *regname = get_str(script_getvarid(reg));
	unsigned int index = script_getvaridx(reg);

	if (!reg_load && !sd->vars_ok) {
		ShowError("pc_setregistry_str : refusing to set %s until vars are received.\n", regname);
		return 0;
	}

	if( (p = (struct script_reg_str *)i64db_get(sd->regs.vars, reg) ) ) {
		if( val[0] ) {
			if( p->value )
				aFree(p->value);
			else if ( index ) // an entry that was deleted, so we reset
				script_array_update(&sd->regs, reg, false);
			p->value = aStrdup(val);
		} else {
			p->value = NULL;
			if( index )
				script_array_update(&sd->regs, reg, true);
		}
		if( !reg_load )
			p->flag.update = 1; // either way, it will require either delete or replace
	} else if( val[0] ) {
		DBData prev;

		if( index )
			script_array_update(&sd->regs, reg, false);

		p = ers_alloc(str_reg_ers, struct script_reg_str);

		p->value = aStrdup(val);
		if( !reg_load )
			p->flag.update = 1;
		p->flag.type = 1;

		if( sd->regs.vars->put(sd->regs.vars, db_i642key(reg), db_ptr2data(p), &prev) ) {
			p = (struct script_reg_str *)db_data2ptr(&prev);
			if( p->value )
				aFree(p->value);
			ers_free(str_reg_ers, p);
		}
	}

	if( !reg_load && p )
		sd->vars_dirty = true;

	return 1;
}

/**
 * Set value of player variable
 * @param sd Player
 * @param reg Variable name
 * @param value
 * @return True if success, false if failed.
 **/
bool pc_setreg2(struct map_session_data *sd, const char *reg, int val) {
	char prefix = reg[0];

	nullpo_retr(false, sd);

	if (reg[strlen(reg)-1] == '$') {
		ShowError("pc_setreg2: Invalid variable scope '%s'\n", reg);
		return false;
	}

	val = cap_value(val, INT_MIN, INT_MAX);

	switch (prefix) {
		case '.':
		case '\'':
		case '$':
			ShowError("pc_setreg2: Invalid variable scope '%s'\n", reg);
			return false;
		case '@':
			return pc_setreg(sd, add_str(reg), val);
		case '#':
			return (reg[1] == '#') ? pc_setaccountreg2(sd, add_str(reg), val) : pc_setaccountreg(sd, add_str(reg), val);
		default:
			return pc_setglobalreg(sd, add_str(reg), val);
	}

	return false;
}

/**
 * Get value of player variable
 * @param sd Player
 * @param reg Variable name
 * @return Variable value or 0 if failed.
 **/
int pc_readreg2(struct map_session_data *sd, const char *reg) {
	char prefix = reg[0];

	nullpo_ret(sd);

	if (reg[strlen(reg)-1] == '$') {
		ShowError("pc_readreg2: Invalid variable scope '%s'\n", reg);
		return 0;
	}

	switch (prefix) {
		case '.':
		case '\'':
		case '$':
			ShowError("pc_readreg2: Invalid variable scope '%s'\n", reg);
			return 0;
		case '@':
			return pc_readreg(sd, add_str(reg));
		case '#':
			return (reg[1] == '#') ? pc_readaccountreg2(sd, add_str(reg)) : pc_readaccountreg(sd, add_str(reg));
		default:
			return pc_readglobalreg(sd, add_str(reg));
	}

	return 0;
}

/*==========================================
 * Exec eventtimer for player sd (retrieved from map_session (id))
 *------------------------------------------*/
static int pc_eventtimer(int tid, unsigned int tick, int id, intptr_t data)
{
	struct map_session_data *sd=map_id2sd(id);
	char *p = (char *)data;
	int i;
	if(sd==NULL)
		return 0;

	ARR_FIND( 0, MAX_EVENTTIMER, i, sd->eventtimer[i] == tid );
	if( i < MAX_EVENTTIMER )
	{
		sd->eventtimer[i] = INVALID_TIMER;
		sd->eventcount--;
		npc_event(sd,p,0);
	}
	else
		ShowError("pc_eventtimer: no such event timer\n");

	if (p) aFree(p);
	return 0;
}

/*==========================================
 * Add eventtimer for player sd ?
 *------------------------------------------*/
bool pc_addeventtimer(struct map_session_data *sd,int tick,const char *name)
{
	int i;
	nullpo_retr(false,sd);

	ARR_FIND( 0, MAX_EVENTTIMER, i, sd->eventtimer[i] == INVALID_TIMER );
	if( i == MAX_EVENTTIMER )
		return false;

	sd->eventtimer[i] = add_timer(gettick()+tick, pc_eventtimer, sd->bl.id, (intptr_t)aStrdup(name));
	sd->eventcount++;

	return true;
}

/*==========================================
 * Del eventtimer for player sd ?
 *------------------------------------------*/
bool pc_deleventtimer(struct map_session_data *sd,const char *name)
{
	char* p = NULL;
	int i;

	nullpo_retr(false,sd);
	if (sd->eventcount == 0)
		return false;

	// find the named event timer
	ARR_FIND( 0, MAX_EVENTTIMER, i,
		sd->eventtimer[i] != INVALID_TIMER &&
		(p = (char *)(get_timer(sd->eventtimer[i])->data)) != NULL &&
		strcmp(p, name) == 0
	);
	if( i == MAX_EVENTTIMER )
		return false; // not found

	delete_timer(sd->eventtimer[i],pc_eventtimer);
	sd->eventtimer[i] = INVALID_TIMER;
	if(sd->eventcount > 0)
		sd->eventcount--;
	aFree(p);

	return true;
}

/*==========================================
 * Update eventtimer count for player sd
 *------------------------------------------*/
void pc_addeventtimercount(struct map_session_data *sd,const char *name,int tick)
{
	int i;

	nullpo_retv(sd);

	for(i=0;i<MAX_EVENTTIMER;i++)
		if( sd->eventtimer[i] != INVALID_TIMER && strcmp(
			(char *)(get_timer(sd->eventtimer[i])->data), name)==0 ){
				addtick_timer(sd->eventtimer[i],tick);
				break;
		}
}

/*==========================================
 * Remove all eventtimer for player sd
 *------------------------------------------*/
void pc_cleareventtimer(struct map_session_data *sd)
{
	int i;

	nullpo_retv(sd);

	if (sd->eventcount == 0)
		return;

	for(i=0;i<MAX_EVENTTIMER;i++){
		if( sd->eventtimer[i] != INVALID_TIMER ){
			char *p = (char *)(get_timer(sd->eventtimer[i])->data);
			delete_timer(sd->eventtimer[i],pc_eventtimer);
			sd->eventtimer[i] = INVALID_TIMER;
			if(sd->eventcount > 0) //avoid looping to max val
				sd->eventcount--;
			if (p) aFree(p);
		}
	}
}

/**
* Called when an item with combo is worn
* @param *sd
* @param *data struct item_data
* @return success numbers of succeed combo
*/
static int pc_checkcombo(struct map_session_data *sd, struct item_data *data) {
	uint16 i;
	int success = 0;
	for( i = 0; i < data->combos_count; i++ ) {
		struct itemchk {
			int idx;
			short card[MAX_SLOTS];
		} *combo_idx;
		int idx, j;
		int nb_itemCombo;
		unsigned int pos = 0;
		/* ensure this isn't a duplicate combo */
		if( sd->combos.bonus != NULL ) {
			int x;
			ARR_FIND( 0, sd->combos.count, x, sd->combos.id[x] == data->combos[i]->id );
			/* found a match, skip this combo */
			if( x < sd->combos.count )
				continue;
		}

		nb_itemCombo = data->combos[i]->count;
		if(nb_itemCombo<2) //a combo with less then 2 item ?? how that possible
			continue;
		CREATE(combo_idx,struct itemchk,nb_itemCombo);
		for(j=0; j < nb_itemCombo; j++){
			combo_idx[j].idx=-1;
			memset(combo_idx[j].card,-1,MAX_SLOTS);
		}
			
		for( j = 0; j < nb_itemCombo; j++ ) {
			uint16 id = data->combos[i]->nameid[j], k;
			bool found = false;
			
			for( k = 0; k < EQI_MAX; k++ ) {
				short index = sd->equip_index[k];
				if( index < 0 )
					continue;
				if( pc_is_same_equip_index((enum equip_index)k, sd->equip_index, index) )
					continue;
				if (!sd->inventory_data[index] )
					continue;
				
				if ( itemdb_type(id) != IT_CARD ) {
					if ( sd->inventory_data[index]->nameid != id )
						continue;
					if(j>0){ //check if this item not already used
						bool do_continue = false; //used to continue that specific loop with some check that also use some loop
						uint8 z;
						for (z = 0; z < nb_itemCombo-1; z++)
							if(combo_idx[z].idx == index) //we already have that index recorded
								do_continue=true;
						if(do_continue)
							continue;
					}
					combo_idx[j].idx = index;
					pos |= sd->inventory.u.items_inventory[index].equip;
					found = true;
					break;
				} else { //Cards
					uint16 z;
					if ( sd->inventory_data[index]->slot == 0 || itemdb_isspecial(sd->inventory.u.items_inventory[index].card[0]) )
						continue;
					for (z = 0; z < sd->inventory_data[index]->slot; z++) {
						bool do_continue=false;			
						if (sd->inventory.u.items_inventory[index].card[z] != id)
							continue;
						if(j>0){
							int c1, c2;
							for (c1 = 0; c1 < nb_itemCombo-1; c1++){
								if(combo_idx[c1].idx == index){
									for (c2 = 0; c2 < sd->inventory_data[index]->slot; c2++){
										if(combo_idx[c1].card[c2] == id){ //we already have that card recorded (at this same idx)
											do_continue = true;
											break;
										}
									}
								}
							}
						}
						if(do_continue)
							continue;
						combo_idx[j].idx = index;
						combo_idx[j].card[z] = id;
						pos |= sd->inventory.u.items_inventory[index].equip;
						found = true;
 						break;
 					}
				}
			}
			if( !found )
				break;/* we haven't found all the ids for this combo, so we can return */
		}
		aFree(combo_idx);
		/* means we broke out of the count loop w/o finding all ids, we can move to the next combo */
		if( j < nb_itemCombo )
			continue;
		/* we got here, means all items in the combo are matching */
		idx = sd->combos.count;
		if( sd->combos.bonus == NULL ) {
			CREATE(sd->combos.bonus, struct script_code *, 1);
			CREATE(sd->combos.id, unsigned short, 1);
			CREATE(sd->combos.pos, unsigned int, 1);
			sd->combos.count = 1;
		} else {
			RECREATE(sd->combos.bonus, struct script_code *, ++sd->combos.count);
			RECREATE(sd->combos.id, unsigned short, sd->combos.count);
			RECREATE(sd->combos.pos, unsigned int, sd->combos.count);
		}
		/* we simply copy the pointer */
		sd->combos.bonus[idx] = data->combos[i]->script;
		/* save this combo's id */
		sd->combos.id[idx] = data->combos[i]->id;
		/* save pos of combo*/
		sd->combos.pos[idx] = pos;
		success++;
	}
	return success;
}

/**
* Called when an item with combo is removed
* @param *sd
* @param *data struct item_data
* @return retval numbers of removed combo
*/
static int pc_removecombo(struct map_session_data *sd, struct item_data *data ) {
	int i, retval = 0;

	if( sd->combos.bonus == NULL )
		return 0;/* nothing to do here, player has no combos */
	for( i = 0; i < data->combos_count; i++ ) {
		/* check if this combo exists in this user */
		int x = 0, cursor = 0, j;
		ARR_FIND( 0, sd->combos.count, x, sd->combos.id[x] == data->combos[i]->id );
		/* no match, skip this combo */
		if(x >= sd->combos.count)
			continue;

		sd->combos.bonus[x] = NULL;
		sd->combos.id[x] = 0;
		sd->combos.pos[x] = 0;
		retval++;

		/* check if combo requirements still fit */
		if( pc_checkcombo( sd, data ) )
			continue;

		/* move next value to empty slot */
		for( j = 0, cursor = 0; j < sd->combos.count; j++ ) {
			if( sd->combos.bonus[j] == NULL )
				continue;

			if( cursor != j ) {
				sd->combos.bonus[cursor] = sd->combos.bonus[j];
				sd->combos.id[cursor]    = sd->combos.id[j];
				sd->combos.pos[cursor]   = sd->combos.pos[j];
			}
			cursor++;
		}

		/* it's empty, we can clear all the memory */
		if( (sd->combos.count = cursor) == 0 ) {
			aFree(sd->combos.bonus);
			aFree(sd->combos.id);
			aFree(sd->combos.pos);
			sd->combos.bonus = NULL;
			sd->combos.id = NULL;
			sd->combos.pos = NULL;
			return retval; /* we also can return at this point for we have no more combos to check */
		}
	}

	return retval;
}

/**
* Load combo data(s) of player
* @param *sd
* @return ret numbers of succeed combo
*/
int pc_load_combo(struct map_session_data *sd) {
	int i, ret = 0;
	for( i = 0; i < EQI_MAX; i++ ) {
		struct item_data *id = NULL;
		short idx = sd->equip_index[i];
		if( idx < 0 || !(id = sd->inventory_data[idx] ) )
			continue;
		if( id->combos_count )
			ret += pc_checkcombo(sd,id);
		if(!itemdb_isspecial(sd->inventory.u.items_inventory[idx].card[0])) {
			struct item_data *data;
			int j;
			for( j = 0; j < id->slot; j++ ) {
				if (!sd->inventory.u.items_inventory[idx].card[j])
					continue;
				if ( ( data = itemdb_exists(sd->inventory.u.items_inventory[idx].card[j]) ) != NULL ) {
					if( data->combos_count )
						ret += pc_checkcombo(sd,data);
				}
			}
		}
	}
	return ret;
}
/*==========================================
 * Equip item on player sd at req_pos from inventory index n
 * return: false - fail; true - success
 *------------------------------------------*/
bool pc_equipitem(struct map_session_data *sd,short n,int req_pos)
{
	int i, pos, flag = 0, iflag;
	struct item_data *id;
	uint8 res = ITEM_EQUIP_ACK_OK;

	nullpo_retr(false,sd);

	if( n < 0 || n >= MAX_INVENTORY ) {
		clif_equipitemack(sd,0,0,ITEM_EQUIP_ACK_FAIL);
		return false;
	}
	if( DIFF_TICK(sd->canequip_tick,gettick()) > 0 ) {
		clif_equipitemack(sd,n,0,ITEM_EQUIP_ACK_FAIL);
		return false;
	}

	if (!(id = sd->inventory_data[n]))
		return false;
	pos = pc_equippoint(sd,n); //With a few exceptions, item should go in all specified slots.

	if(battle_config.battle_log)
		ShowInfo("equip %hu (%d) %x:%x\n",sd->inventory.u.items_inventory[n].nameid,n,id?id->equip:0,req_pos);

	if((res = pc_isequip(sd,n))) {
		clif_equipitemack(sd,n,0,res);	// fail
		return false;
	}

	if (!(pos&req_pos) || sd->inventory.u.items_inventory[n].equip != 0 || sd->inventory.u.items_inventory[n].attribute==1 ) { // [Valaris]
		clif_equipitemack(sd,n,0,ITEM_EQUIP_ACK_FAIL);	// fail
		return false;
	}
	if( sd->sc.count && (sd->sc.data[SC_BERSERK] || sd->sc.data[SC_SATURDAYNIGHTFEVER] ||
		sd->sc.data[SC_KYOUGAKU] || (sd->sc.data[SC_PYROCLASTIC] && sd->inventory_data[n]->type == IT_WEAPON)) ) {
		clif_equipitemack(sd,n,0,ITEM_EQUIP_ACK_FAIL); //Fail
		return false;
	}

	if ((sd->class_&MAPID_BASEMASK) == MAPID_GUNSLINGER) {
		/** Failing condition:
		 * 1. Always failed to equip ammo if no weapon equipped yet
		 * 2. Grenade only can be equipped if weapon is Grenade Launcher
		 * 3. Bullet cannot be equipped if the weapon is Grenade Launcher
		 * (4. The rest is relying on item job/class restriction).
		 **/
		if (id->type == IT_AMMO) {
			int w_idx = sd->equip_index[EQI_HAND_R];
			enum weapon_type w_type = (w_idx != -1) ? (enum weapon_type)sd->inventory_data[w_idx]->look : W_FIST;
			if (w_idx == -1 ||
				(id->look == A_GRENADE && w_type != W_GRENADE) ||
				(id->look != A_GRENADE && w_type == W_GRENADE))
			{
				clif_equipitemack(sd, 0, 0, ITEM_EQUIP_ACK_FAIL);
				return false;
			}
		}
		else if (id->type == IT_WEAPON && id->look >= W_REVOLVER && id->look <= W_GRENADE) {
			int a_idx = sd->equip_index[EQI_AMMO];
			if (a_idx != -1) {
				enum ammo_type a_type = (enum ammo_type)sd->inventory_data[a_idx]->look;
				if ((a_type == A_GRENADE && id->look != W_GRENADE) ||
					(a_type != A_GRENADE && id->look == W_GRENADE))
				{
					clif_equipitemack(sd, 0, 0, ITEM_EQUIP_ACK_FAIL);
					return false;
				}
			}
		}
	}

	if (id->flag.bindOnEquip && !sd->inventory.u.items_inventory[n].bound) {
		sd->inventory.u.items_inventory[n].bound = (char)battle_config.default_bind_on_equip;
		clif_notify_bindOnEquip(sd,n);
	}

	if(pos == EQP_ACC) { //Accesories should only go in one of the two,
		pos = req_pos&EQP_ACC;
		if (pos == EQP_ACC) //User specified both slots..
			pos = sd->equip_index[EQI_ACC_R] >= 0 ? EQP_ACC_L : EQP_ACC_R;
	}

	if(pos == EQP_SHADOW_ACC) { // Shadow System
		pos = req_pos&EQP_SHADOW_ACC;
		if (pos == EQP_SHADOW_ACC)
			pos = sd->equip_index[EQI_SHADOW_ACC_L] >= 0 ? EQP_SHADOW_ACC_R : EQP_SHADOW_ACC_L;
	}

	if(pos == EQP_ARMS && id->equip == EQP_HAND_R) { //Dual wield capable weapon.
		pos = (req_pos&EQP_ARMS);
		if (pos == EQP_ARMS) //User specified both slots, pick one for them.
			pos = sd->equip_index[EQI_HAND_R] >= 0 ? EQP_HAND_L : EQP_HAND_R;
	}

	if (pos&EQP_HAND_R && battle_config.use_weapon_skill_range&BL_PC) {
		//Update skill-block range database when weapon range changes. [Skotlex]
		i = sd->equip_index[EQI_HAND_R];
		if (i < 0 || !sd->inventory_data[i]) //No data, or no weapon equipped
			flag = 1;
		else
			flag = id->range != sd->inventory_data[i]->range;
	}

	for(i=0;i<EQI_MAX;i++) {
		if(pos & equip_bitmask[i]) {
			if(sd->equip_index[i] >= 0) //Slot taken, remove item from there.
				pc_unequipitem(sd,sd->equip_index[i],2);

			sd->equip_index[i] = n;
		}
	}

	if(pos==EQP_AMMO) {
		clif_arrowequip(sd,n);
		clif_arrow_fail(sd,3);
	}
	else
		clif_equipitemack(sd,n,pos,ITEM_EQUIP_ACK_OK);

	sd->inventory.u.items_inventory[n].equip = pos;

	if(pos & EQP_HAND_R) {
		if(id)
			sd->weapontype1 = id->look;
		else
			sd->weapontype1 = 0;
		pc_calcweapontype(sd);
		clif_changelook(&sd->bl,LOOK_WEAPON,sd->status.weapon);
	}
	if(pos & EQP_HAND_L) {
		if(id) {
			if(id->type == IT_WEAPON) {
				sd->status.shield = 0;
				sd->weapontype2 = id->look;
			}
			else
			if(id->type == IT_ARMOR) {
				sd->status.shield = id->look;
				sd->weapontype2 = 0;
			}
		}
		else
			sd->status.shield = sd->weapontype2 = 0;
		pc_calcweapontype(sd);
		clif_changelook(&sd->bl,LOOK_SHIELD,sd->status.shield);
	}
	//Added check to prevent sending the same look on multiple slots ->
	//causes client to redraw item on top of itself. (suggested by Lupus)
	if(pos & EQP_HEAD_LOW && pc_checkequip(sd,EQP_COSTUME_HEAD_LOW) == -1) {
		if(id && !(pos&(EQP_HEAD_TOP|EQP_HEAD_MID)))
			sd->status.head_bottom = id->look;
		else
			sd->status.head_bottom = 0;
		clif_changelook(&sd->bl,LOOK_HEAD_BOTTOM,sd->status.head_bottom);
	}
	if(pos & EQP_HEAD_TOP && pc_checkequip(sd,EQP_COSTUME_HEAD_TOP) == -1) {
		if(id)
			sd->status.head_top = id->look;
		else
			sd->status.head_top = 0;
		clif_changelook(&sd->bl,LOOK_HEAD_TOP,sd->status.head_top);
	}
	if(pos & EQP_HEAD_MID && pc_checkequip(sd,EQP_COSTUME_HEAD_MID) == -1) {
		if(id && !(pos&EQP_HEAD_TOP))
			sd->status.head_mid = id->look;
		else
			sd->status.head_mid = 0;
		clif_changelook(&sd->bl,LOOK_HEAD_MID,sd->status.head_mid);
	}
	if(pos & EQP_COSTUME_HEAD_TOP) {
		if(id){
			sd->status.head_top = id->look;
		} else
			sd->status.head_top = 0;
		clif_changelook(&sd->bl,LOOK_HEAD_TOP,sd->status.head_top);
	}
	if(pos & EQP_COSTUME_HEAD_MID) {
		if(id && !(pos&EQP_HEAD_TOP)){
			sd->status.head_mid = id->look;
		} else
			sd->status.head_mid = 0;
		clif_changelook(&sd->bl,LOOK_HEAD_MID,sd->status.head_mid);
	}
	if(pos & EQP_COSTUME_HEAD_LOW) {
		if(id && !(pos&(EQP_HEAD_TOP|EQP_HEAD_MID))){
			sd->status.head_bottom = id->look;
		} else
			sd->status.head_bottom = 0;
		clif_changelook(&sd->bl,LOOK_HEAD_BOTTOM,sd->status.head_bottom);
	}
	if(pos & EQP_SHOES)
		clif_changelook(&sd->bl,LOOK_SHOES,0);
	if(pos&EQP_GARMENT && pc_checkequip(sd,EQP_COSTUME_GARMENT) == -1) {
		sd->status.robe = id ? id->look : 0;
		clif_changelook(&sd->bl, LOOK_ROBE, sd->status.robe);
	}
	if(pos & EQP_COSTUME_GARMENT) {
		sd->status.robe = id ? id->look : 0;
		clif_changelook(&sd->bl,LOOK_ROBE,sd->status.robe);
	}

	pc_checkallowskill(sd); //Check if status changes should be halted.
	iflag = sd->npc_item_flag;

	/* check for combos (MUST be before status_calc_pc) */
	if( id->combos_count )
		pc_checkcombo(sd,id);
	if(itemdb_isspecial(sd->inventory.u.items_inventory[n].card[0]))
		; //No cards
	else {
		for( i = 0; i < id->slot; i++ ) {
			struct item_data *data;
			if (!sd->inventory.u.items_inventory[n].card[i])
				continue;
			if ( ( data = itemdb_exists(sd->inventory.u.items_inventory[n].card[i]) ) != NULL ) {
				if( data->combos_count )
					pc_checkcombo(sd,data);
			}
		}
	}

	status_calc_pc(sd,SCO_NONE);
	if (flag) //Update skill data
		clif_skillinfoblock(sd);

	//OnEquip script [Skotlex]
	if (id) {
		//only run the script if item isn't restricted
		if (id->equip_script && (pc_has_permission(sd,PC_PERM_USE_ALL_EQUIPMENT) || !itemdb_isNoEquip(id,sd->bl.m)))
			run_script(id->equip_script,0,sd->bl.id,fake_nd->bl.id);
		if(itemdb_isspecial(sd->inventory.u.items_inventory[n].card[0]))
			; //No cards
		else {
			for( i = 0; i < id->slot; i++ ) {
				struct item_data *data;
				if (!sd->inventory.u.items_inventory[n].card[i])
					continue;
				if ( ( data = itemdb_exists(sd->inventory.u.items_inventory[n].card[i]) ) != NULL ) {
					if (data->equip_script && (pc_has_permission(sd,PC_PERM_USE_ALL_EQUIPMENT) || !itemdb_isNoEquip(data,sd->bl.m)))
						run_script(data->equip_script,0,sd->bl.id,fake_nd->bl.id);
				}
			}
		}
	}
	sd->npc_item_flag = iflag;

	return true;
}

/*==========================================
 * Called when attemting to unequip an item from player
 * type:
 * 0 - only unequip
 * 1 - calculate status after unequipping
 * 2 - force unequip
 * return: false - fail; true - success
 *------------------------------------------*/
bool pc_unequipitem(struct map_session_data *sd, int n, int flag) {
	int i, iflag;
	bool status_cacl = false;

	nullpo_retr(false,sd);

	if (n < 0 || n >= MAX_INVENTORY) {
		clif_unequipitemack(sd,0,0,0);
		return false;
	}
	if (!sd->inventory.u.items_inventory[n].equip) {
		clif_unequipitemack(sd,n,0,0);
		return false; //Nothing to unequip
	}
	// status change that makes player cannot unequip equipment
	if (!(flag&2) && sd->sc.count &&
		(sd->sc.data[SC_BERSERK] ||
		sd->sc.data[SC_SATURDAYNIGHTFEVER] ||
		sd->sc.data[SC__BLOODYLUST] ||
		sd->sc.data[SC_KYOUGAKU] ||
		(sd->sc.data[SC_PYROCLASTIC] &&
		sd->inventory_data[n]->type == IT_WEAPON)))	// can't switch weapon
	{
		clif_unequipitemack(sd,n,0,0);
		return false;
	}

	if (battle_config.battle_log)
		ShowInfo("unequip %d %x:%x\n",n,pc_equippoint(sd,n),sd->inventory.u.items_inventory[n].equip);

	if (!sd->inventory.u.items_inventory[n].equip) { //Nothing to unequip
		clif_unequipitemack(sd, n, 0, 0);
		return false;
	}
	for(i = 0; i < EQI_MAX; i++) {
<<<<<<< HEAD
		if (sd->inventory.u.items_inventory[n].equip & equip_pos[i])
=======
		if (sd->status.inventory[n].equip & equip_bitmask[i])
>>>>>>> 48a4ee16
			sd->equip_index[i] = -1;
	}

	if(sd->inventory.u.items_inventory[n].equip & EQP_HAND_R) {
		sd->weapontype1 = 0;
		sd->status.weapon = sd->weapontype2;
		pc_calcweapontype(sd);
		clif_changelook(&sd->bl,LOOK_WEAPON,sd->status.weapon);
		if( !battle_config.dancing_weaponswitch_fix )
			status_change_end(&sd->bl, SC_DANCING, INVALID_TIMER); // Unequipping => stop dancing.
	}
	if(sd->inventory.u.items_inventory[n].equip & EQP_HAND_L) {
		sd->status.shield = sd->weapontype2 = 0;
		pc_calcweapontype(sd);
		clif_changelook(&sd->bl,LOOK_SHIELD,sd->status.shield);
	}
	if(sd->inventory.u.items_inventory[n].equip & EQP_HEAD_LOW && pc_checkequip(sd,EQP_COSTUME_HEAD_LOW) == -1 ) {
		sd->status.head_bottom = 0;
		clif_changelook(&sd->bl,LOOK_HEAD_BOTTOM,sd->status.head_bottom);
	}
	if(sd->inventory.u.items_inventory[n].equip & EQP_HEAD_TOP && pc_checkequip(sd,EQP_COSTUME_HEAD_TOP) == -1 ) {
		sd->status.head_top = 0;
		clif_changelook(&sd->bl,LOOK_HEAD_TOP,sd->status.head_top);
	}
	if(sd->inventory.u.items_inventory[n].equip & EQP_HEAD_MID && pc_checkequip(sd,EQP_COSTUME_HEAD_MID) == -1 ) {
		sd->status.head_mid = 0;
		clif_changelook(&sd->bl,LOOK_HEAD_MID,sd->status.head_mid);
	}

	if(sd->inventory.u.items_inventory[n].equip & EQP_COSTUME_HEAD_TOP) {
		sd->status.head_top = ( pc_checkequip(sd,EQP_HEAD_TOP) >= 0 ) ? sd->inventory_data[pc_checkequip(sd,EQP_HEAD_TOP)]->look : 0;
		clif_changelook(&sd->bl,LOOK_HEAD_TOP,sd->status.head_top);
	}

	if(sd->inventory.u.items_inventory[n].equip & EQP_COSTUME_HEAD_MID) {
		sd->status.head_mid = ( pc_checkequip(sd,EQP_HEAD_MID) >= 0 ) ? sd->inventory_data[pc_checkequip(sd,EQP_HEAD_MID)]->look : 0;
		clif_changelook(&sd->bl,LOOK_HEAD_MID,sd->status.head_mid);
	}

	if(sd->inventory.u.items_inventory[n].equip & EQP_COSTUME_HEAD_LOW) {
		sd->status.head_bottom = ( pc_checkequip(sd,EQP_HEAD_LOW) >= 0 ) ? sd->inventory_data[pc_checkequip(sd,EQP_HEAD_LOW)]->look : 0;
		clif_changelook(&sd->bl,LOOK_HEAD_BOTTOM,sd->status.head_bottom);
	}

	if(sd->inventory.u.items_inventory[n].equip & EQP_SHOES)
		clif_changelook(&sd->bl,LOOK_SHOES,0);

	if(sd->inventory.u.items_inventory[n].equip&EQP_GARMENT && pc_checkequip(sd,EQP_COSTUME_GARMENT) == -1) {
		sd->status.robe = 0;
		clif_changelook(&sd->bl, LOOK_ROBE, 0);
	}

	if(sd->inventory.u.items_inventory[n].equip & EQP_COSTUME_GARMENT) {
		sd->status.robe = ( pc_checkequip(sd,EQP_GARMENT) >= 0 ) ? sd->inventory_data[pc_checkequip(sd,EQP_GARMENT)]->look : 0;
		clif_changelook(&sd->bl,LOOK_ROBE,sd->status.robe);
	}

	clif_unequipitemack(sd,n,sd->inventory.u.items_inventory[n].equip,1);

	status_change_end(&sd->bl,SC_HEAT_BARREL,INVALID_TIMER);
	// On weapon change (right and left hand)
	if ((sd->inventory.u.items_inventory[n].equip & EQP_ARMS) && sd->inventory_data[n]->type == IT_WEAPON) {
		if (!sd->sc.data[SC_SEVENWIND] || sd->sc.data[SC_ASPERSIO]) //Check for seven wind (but not level seven!)
			skill_enchant_elemental_end(&sd->bl, SC_NONE);
		status_change_end(&sd->bl, SC_FEARBREEZE, INVALID_TIMER);
		status_change_end(&sd->bl, SC_EXEEDBREAK, INVALID_TIMER);
		status_change_end(&sd->bl, SC_P_ALTER, INVALID_TIMER);
	}

	// On armor change
	if (sd->inventory.u.items_inventory[n].equip & EQP_ARMOR) {
		if (sd->sc.data[SC_HOVERING] && sd->inventory_data[n]->nameid == ITEMID_HOVERING_BOOSTER)
			status_change_end(&sd->bl, SC_HOVERING, INVALID_TIMER);
		//status_change_end(&sd->bl, SC_BENEDICTIO, INVALID_TIMER); // No longer is removed? Need confirmation
		status_change_end(&sd->bl, SC_ARMOR_RESIST, INVALID_TIMER);
	}

	// On ammo change
	if (sd->inventory_data[n]->type == IT_AMMO)
		status_change_end(&sd->bl, SC_P_ALTER, INVALID_TIMER);

	if (sd->state.autobonus&sd->inventory.u.items_inventory[n].equip)
		sd->state.autobonus &= ~sd->inventory.u.items_inventory[n].equip; //Check for activated autobonus [Inkfish]

	sd->inventory.u.items_inventory[n].equip = 0;
	iflag = sd->npc_item_flag;

	/* check for combos (MUST be before status_calc_pc) */
	if ( sd->inventory_data[n] ) {
		if( sd->inventory_data[n]->combos_count ) {
			if( pc_removecombo(sd,sd->inventory_data[n]) )
				status_cacl = true;
		} if(itemdb_isspecial(sd->inventory.u.items_inventory[n].card[0]))
			; //No cards
		else {
			for( i = 0; i < sd->inventory_data[n]->slot; i++ ) {
				struct item_data *data;

				if (!sd->inventory.u.items_inventory[n].card[i])
					continue;
				if ( ( data = itemdb_exists(sd->inventory.u.items_inventory[n].card[i]) ) != NULL ) {
					if( data->combos_count ) {
						if( pc_removecombo(sd,data) )
							status_cacl = true;
					}
				}
			}
		}
	}

	if(flag&1 || status_cacl) {
		pc_checkallowskill(sd);
		status_calc_pc(sd,SCO_NONE);
	}

	if(sd->sc.data[SC_SIGNUMCRUCIS] && !battle_check_undead(sd->battle_status.race,sd->battle_status.def_ele))
		status_change_end(&sd->bl, SC_SIGNUMCRUCIS, INVALID_TIMER);

	//OnUnEquip script [Skotlex]
	if (sd->inventory_data[n]) {
		if (sd->inventory_data[n]->unequip_script)
			run_script(sd->inventory_data[n]->unequip_script,0,sd->bl.id,fake_nd->bl.id);
		if(itemdb_isspecial(sd->inventory.u.items_inventory[n].card[0]))
			; //No cards
		else {
			for( i = 0; i < sd->inventory_data[n]->slot; i++ ) {
				struct item_data *data;
				if (!sd->inventory.u.items_inventory[n].card[i])
					continue;

				if ( ( data = itemdb_exists(sd->inventory.u.items_inventory[n].card[i]) ) != NULL ) {
					if( data->unequip_script )
						run_script(data->unequip_script,0,sd->bl.id,fake_nd->bl.id);
				}

			}
		}
	}
	sd->npc_item_flag = iflag;

	return true;
}

/*==========================================
 * Checking if player (sd) has an invalid item
 * and is unequiped on map load (item_noequip)
 *------------------------------------------*/
void pc_checkitem(struct map_session_data *sd) {
	int i, calc_flag = 0;
	struct item it;

	nullpo_retv(sd);

	if( sd->state.vending ) //Avoid reorganizing items when we are vending, as that leads to exploits (pointed out by End of Exam)
		return;

	pc_check_available_item(sd, ITMCHK_NONE); // Check for invalid(ated) items.

	for( i = 0; i < MAX_INVENTORY; i++ ) {
		it = sd->inventory.u.items_inventory[i];

		if( it.nameid == 0 )
			continue;
		if( !it.equip )
			continue;
		if( it.equip&~pc_equippoint(sd,i) ) {
			pc_unequipitem(sd, i, 2);
			calc_flag = 1;
			continue;
		}

		if( !pc_has_permission(sd, PC_PERM_USE_ALL_EQUIPMENT) && !battle_config.allow_equip_restricted_item && itemdb_isNoEquip(sd->inventory_data[i], sd->bl.m) ) {
			pc_unequipitem(sd, i, 2);
			calc_flag = 1;
			continue;
		}
	}

	if( calc_flag && sd->state.active ) {
		pc_checkallowskill(sd);
		status_calc_pc(sd,SCO_NONE);
	}
}

/*==========================================
 * Checks for unavailable items and removes them.
 * @param sd: Player data
 * @param type Forced check:
 *   1 - Inventory
 *   2 - Cart
 *   4 - Storage
 *------------------------------------------*/
void pc_check_available_item(struct map_session_data *sd, uint8 type)
{
	int i;
	unsigned short nameid;
	char output[256];

	nullpo_retv(sd);

	if (battle_config.item_check&ITMCHK_INVENTORY || type&ITMCHK_INVENTORY) { // Check for invalid(ated) items in inventory.
		for(i = 0; i < MAX_INVENTORY; i++) {
			nameid = sd->inventory.u.items_inventory[i].nameid;

			if (!nameid)
				continue;
			if (!itemdb_available(nameid)) {
				sprintf(output, msg_txt(sd, 709), nameid); // Item %hu has been removed from your inventory.
				clif_displaymessage(sd->fd, output);
				ShowWarning("Removed invalid/disabled item (ID: %hu, amount: %d) from inventory (char_id: %d).\n", nameid, sd->inventory.u.items_inventory[i].amount, sd->status.char_id);
				pc_delitem(sd, i, sd->inventory.u.items_inventory[i].amount, 0, 0, LOG_TYPE_OTHER);
				continue;
			}
			if (!sd->inventory.u.items_inventory[i].unique_id && !itemdb_isstackable(nameid))
				sd->inventory.u.items_inventory[i].unique_id = pc_generate_unique_id(sd);
		}
	}

	if (battle_config.item_check&ITMCHK_CART || type&ITMCHK_CART) { // Check for invalid(ated) items in cart.
		for(i = 0; i < MAX_CART; i++) {
			nameid = sd->cart.u.items_cart[i].nameid;

			if (!nameid)
				continue;
			if (!itemdb_available(nameid)) {
				sprintf(output, msg_txt(sd, 710), nameid); // Item %hu has been removed from your cart.
				clif_displaymessage(sd->fd, output);
				ShowWarning("Removed invalid/disabled item (ID: %hu, amount: %d) from cart (char_id: %d).\n", nameid, sd->cart.u.items_cart[i].amount, sd->status.char_id);
				pc_cart_delitem(sd, i, sd->cart.u.items_cart[i].amount, 0, LOG_TYPE_OTHER);
				continue;
			}
			if (!sd->cart.u.items_cart[i].unique_id && !itemdb_isstackable(nameid))
				sd->cart.u.items_cart[i].unique_id = pc_generate_unique_id(sd);
		}
	}

	if (battle_config.item_check&ITMCHK_STORAGE || type&ITMCHK_STORAGE) { // Check for invalid(ated) items in storage.
		for(i = 0; i < sd->storage_size; i++) {
			nameid = sd->storage.u.items_storage[i].nameid;

			if (!nameid)
				continue;
			if (!itemdb_available(nameid)) {
				sprintf(output, msg_txt(sd, 711), nameid); // Item %hu has been removed from your storage.
				clif_displaymessage(sd->fd, output);
				ShowWarning("Removed invalid/disabled item (ID: %hu, amount: %d) from storage (char_id: %d).\n", nameid, sd->storage.u.items_storage[i].amount, sd->status.char_id);
				storage_delitem(sd, i, sd->storage.u.items_storage[i].amount);
				continue;
			}
			if (!sd->storage.u.items_storage[i].unique_id && !itemdb_isstackable(nameid))
				sd->storage.u.items_storage[i].unique_id = pc_generate_unique_id(sd);
 		}
	}
}

/*==========================================
 * Update PVP rank for sd1 in cmp to sd2
 *------------------------------------------*/
static int pc_calc_pvprank_sub(struct block_list *bl,va_list ap)
{
	struct map_session_data *sd1,*sd2;

	sd1=(struct map_session_data *)bl;
	sd2=va_arg(ap,struct map_session_data *);

	if( sd1->sc.option&OPTION_INVISIBLE || sd2->sc.option&OPTION_INVISIBLE )
	{// cannot register pvp rank for hidden GMs
		return 0;
	}

	if( sd1->pvp_point > sd2->pvp_point )
		sd2->pvp_rank++;
	return 0;
}
/*==========================================
 * Calculate new rank beetween all present players (map_foreachinarea)
 * and display result
 *------------------------------------------*/
int pc_calc_pvprank(struct map_session_data *sd)
{
	int old = sd->pvp_rank;
	struct map_data *m = &map[sd->bl.m];

	sd->pvp_rank=1;
	map_foreachinmap(pc_calc_pvprank_sub,sd->bl.m,BL_PC,sd);
	if(old!=sd->pvp_rank || sd->pvp_lastusers!=m->users_pvp)
		clif_pvpset(sd,sd->pvp_rank,sd->pvp_lastusers=m->users_pvp,0);
	return sd->pvp_rank;
}
/*==========================================
 * Calculate next sd ranking calculation from config
 *------------------------------------------*/
int pc_calc_pvprank_timer(int tid, unsigned int tick, int id, intptr_t data)
{
	struct map_session_data *sd;

	sd=map_id2sd(id);
	if(sd==NULL)
		return 0;
	sd->pvp_timer = INVALID_TIMER;

	if( sd->sc.option&OPTION_INVISIBLE )
	{// do not calculate the pvp rank for a hidden GM
		return 0;
	}

	if( pc_calc_pvprank(sd) > 0 )
		sd->pvp_timer = add_timer(gettick()+PVP_CALCRANK_INTERVAL,pc_calc_pvprank_timer,id,data);
	return 0;
}

/*==========================================
 * Checking if sd is married
 * Return:
 *	partner_id = yes
 *	0 = no
 *------------------------------------------*/
int pc_ismarried(struct map_session_data *sd)
{
	if(sd == NULL)
		return -1;
	if(sd->status.partner_id > 0)
		return sd->status.partner_id;
	else
		return 0;
}
/*==========================================
 * Marry player sd to player dstsd
 * Return:
 *	false = fail
 *	true = success
 *------------------------------------------*/
bool pc_marriage(struct map_session_data *sd,struct map_session_data *dstsd)
{
	if(sd == NULL || dstsd == NULL ||
		sd->status.partner_id > 0 || dstsd->status.partner_id > 0 ||
		(sd->class_&JOBL_BABY) || (dstsd->class_&JOBL_BABY))
		return false;
	sd->status.partner_id = dstsd->status.char_id;
	dstsd->status.partner_id = sd->status.char_id;
	return true;
}

/*==========================================
 * Divorce sd from its partner
 * Return:
 *	false = fail
 *	true  = success
 *------------------------------------------*/
bool pc_divorce(struct map_session_data *sd)
{
	struct map_session_data *p_sd;
	int i;

	if( sd == NULL || !pc_ismarried(sd) )
		return false;

	if( !sd->status.partner_id )
		return false; // Char is not married

	if( (p_sd = map_charid2sd(sd->status.partner_id)) == NULL )
	{ // Lets char server do the divorce
		if( chrif_divorce(sd->status.char_id, sd->status.partner_id) )
			return false; // No char server connected

		return true;
	}

	// Both players online, lets do the divorce manually
	sd->status.partner_id = 0;
	p_sd->status.partner_id = 0;
	for( i = 0; i < MAX_INVENTORY; i++ )
	{
		if( sd->inventory.u.items_inventory[i].nameid == WEDDING_RING_M || sd->inventory.u.items_inventory[i].nameid == WEDDING_RING_F )
			pc_delitem(sd, i, 1, 0, 0, LOG_TYPE_OTHER);
		if( p_sd->inventory.u.items_inventory[i].nameid == WEDDING_RING_M || p_sd->inventory.u.items_inventory[i].nameid == WEDDING_RING_F )
			pc_delitem(p_sd, i, 1, 0, 0, LOG_TYPE_OTHER);
	}

	clif_divorced(sd, p_sd->status.name);
	clif_divorced(p_sd, sd->status.name);

	return true;
}

/**
 * Get the partner map_session_data of a player
 * @param sd : the husband|wife session
 * @return partner session or NULL
 */
struct map_session_data *pc_get_partner(struct map_session_data *sd){
	if (!sd || !pc_ismarried(sd))
		return NULL;
	return map_charid2sd(sd->status.partner_id);
}

/**
 * Get the father map_session_data of a player
 * @param sd : the baby session
 * @return father session or NULL
 */
struct map_session_data *pc_get_father (struct map_session_data *sd){
	if (!sd || !(sd->class_&JOBL_BABY) || !sd->status.father)
		return NULL;
	return map_charid2sd(sd->status.father);
}

/**
 * Get the mother map_session_data of a player
 * @param sd : the baby session
 * @return mother session or NULL
 */
struct map_session_data *pc_get_mother (struct map_session_data *sd){
	if (!sd || !(sd->class_&JOBL_BABY) || !sd->status.mother)
		return NULL;
	return map_charid2sd(sd->status.mother);
}

/*==========================================
 * Get sd children charid. (Need to be married)
 *------------------------------------------*/
struct map_session_data *pc_get_child (struct map_session_data *sd)
{
	if (!sd || !pc_ismarried(sd) || !sd->status.child)
		// charid2sd returns NULL if not found
		return NULL;
	return map_charid2sd(sd->status.child);
}

/*==========================================
 * Set player sd to bleed. (losing hp and/or sp each diff_tick)
 *------------------------------------------*/
void pc_bleeding (struct map_session_data *sd, unsigned int diff_tick)
{
	int hp = 0, sp = 0;

	if( pc_isdead(sd) )
		return;

	if (sd->hp_loss.value) {
		sd->hp_loss.tick += diff_tick;
		while (sd->hp_loss.tick >= sd->hp_loss.rate) {
			hp += sd->hp_loss.value;
			sd->hp_loss.tick -= sd->hp_loss.rate;
		}
		if(hp >= sd->battle_status.hp)
			hp = sd->battle_status.hp-1; //Script drains cannot kill you.
	}

	if (sd->sp_loss.value) {
		sd->sp_loss.tick += diff_tick;
		while (sd->sp_loss.tick >= sd->sp_loss.rate) {
			sp += sd->sp_loss.value;
			sd->sp_loss.tick -= sd->sp_loss.rate;
		}
	}

	if (hp > 0 || sp > 0)
		status_zap(&sd->bl, hp, sp);
}

//Character regen. Flag is used to know which types of regen can take place.
//&1: HP regen
//&2: SP regen
void pc_regen (struct map_session_data *sd, unsigned int diff_tick)
{
	int hp = 0, sp = 0;

	if (sd->hp_regen.value) {
		sd->hp_regen.tick += diff_tick;
		while (sd->hp_regen.tick >= sd->hp_regen.rate) {
			hp += sd->hp_regen.value;
			sd->hp_regen.tick -= sd->hp_regen.rate;
		}
	}

	if (sd->sp_regen.value) {
		sd->sp_regen.tick += diff_tick;
		while (sd->sp_regen.tick >= sd->sp_regen.rate) {
			sp += sd->sp_regen.value;
			sd->sp_regen.tick -= sd->sp_regen.rate;
		}
	}

	if (hp > 0 || sp > 0)
		status_heal(&sd->bl, hp, sp, 0);
}

/*==========================================
 * Memo player sd savepoint. (map,x,y)
 *------------------------------------------*/
void pc_setsavepoint(struct map_session_data *sd, short mapindex,int x,int y)
{
	nullpo_retv(sd);

	sd->status.save_point.map = mapindex;
	sd->status.save_point.x = x;
	sd->status.save_point.y = y;
}

/*==========================================
 * Save 1 player data at autosave interval
 *------------------------------------------*/
static int pc_autosave(int tid, unsigned int tick, int id, intptr_t data)
{
	int interval;
	struct s_mapiterator* iter;
	struct map_session_data* sd;
	static int last_save_id = 0, save_flag = 0;

	if(save_flag == 2) //Someone was saved on last call, normal cycle
		save_flag = 0;
	else
		save_flag = 1; //Noone was saved, so save first found char.

	iter = mapit_getallusers();
	for( sd = (TBL_PC*)mapit_first(iter); mapit_exists(iter); sd = (TBL_PC*)mapit_next(iter) )
	{
		if(sd->bl.id == last_save_id && save_flag != 1) {
			save_flag = 1;
			continue;
		}

		if(save_flag != 1) //Not our turn to save yet.
			continue;

		//Save char.
		last_save_id = sd->bl.id;
		save_flag = 2;
#ifdef VIP_ENABLE
		if(sd->vip.enabled) //check if we're still vip
			chrif_req_login_operation(1, sd->status.name, 6, 0, 1, 0);
#endif
		chrif_save(sd,0);
		break;
	}
	mapit_free(iter);

	interval = autosave_interval/(map_usercount()+1);
	if(interval < minsave_interval)
		interval = minsave_interval;
	add_timer(gettick()+interval,pc_autosave,0,0);

	return 0;
}

static int pc_daynight_timer_sub(struct map_session_data *sd,va_list ap)
{
	if (sd->state.night != night_flag && map[sd->bl.m].flag.nightenabled)
	{	//Night/day state does not match.
		clif_status_load(&sd->bl, SI_NIGHT, night_flag); //New night effect by dynamix [Skotlex]
		sd->state.night = night_flag;
		return 1;
	}
	return 0;
}
/*================================================
 * timer to do the day [Yor]
 * data: 0 = called by timer, 1 = gmcommand/script
 *------------------------------------------------*/
int map_day_timer(int tid, unsigned int tick, int id, intptr_t data)
{
	char tmp_soutput[1024];

	if (data == 0 && battle_config.day_duration <= 0)	// if we want a day
		return 0;

	if (!night_flag)
		return 0; //Already day.

	night_flag = 0; // 0=day, 1=night [Yor]
	map_foreachpc(pc_daynight_timer_sub);
	strcpy(tmp_soutput, (data == 0) ? msg_txt(NULL,502) : msg_txt(NULL,60)); // The day has arrived!
	intif_broadcast(tmp_soutput, strlen(tmp_soutput) + 1, BC_DEFAULT);
	return 0;
}

/*================================================
 * timer to do the night [Yor]
 * data: 0 = called by timer, 1 = gmcommand/script
 *------------------------------------------------*/
int map_night_timer(int tid, unsigned int tick, int id, intptr_t data)
{
	char tmp_soutput[1024];

	if (data == 0 && battle_config.night_duration <= 0)	// if we want a night
		return 0;

	if (night_flag)
		return 0; //Already nigth.

	night_flag = 1; // 0=day, 1=night [Yor]
	map_foreachpc(pc_daynight_timer_sub);
	strcpy(tmp_soutput, (data == 0) ? msg_txt(NULL,503) : msg_txt(NULL,59)); // The night has fallen...
	intif_broadcast(tmp_soutput, strlen(tmp_soutput) + 1, BC_DEFAULT);
	return 0;
}

/**
* Attempt to stand up a player
* @param sd
* @param force Ignore the check, ask player to stand up. Used in some cases like pc_damage(), pc_revive(), etc
* @return True if success, Fals if failed
*/
bool pc_setstand(struct map_session_data *sd, bool force){
	nullpo_ret(sd);

	// Cannot stand yet
	// TODO: Move to SCS_NOSTAND [Cydh]
	if (!force && &sd->sc && (sd->sc.data[SC_SITDOWN_FORCE] || sd->sc.data[SC_BANANA_BOMB_SITDOWN]))
		return false;

	status_change_end(&sd->bl, SC_TENSIONRELAX, INVALID_TIMER);
	clif_status_load(&sd->bl,SI_SIT,0);
	clif_standing(&sd->bl); //Inform area PC is standing
	//Reset sitting tick.
	sd->ssregen.tick.hp = sd->ssregen.tick.sp = 0;
	sd->state.dead_sit = sd->vd.dead_sit = 0;
	return true;
}

/**
 * Mechanic (MADO GEAR)
 **/
void pc_overheat(struct map_session_data *sd, int val) {
	int heat = val, skill,
		limit[] = { 10, 20, 28, 46, 66 };

	if( !pc_ismadogear(sd) || sd->sc.data[SC_OVERHEAT] )
		return; // already burning

	skill = cap_value(pc_checkskill(sd,NC_MAINFRAME),0,4);
	if( sd->sc.data[SC_OVERHEAT_LIMITPOINT] ) {
		heat += sd->sc.data[SC_OVERHEAT_LIMITPOINT]->val1;
		status_change_end(&sd->bl,SC_OVERHEAT_LIMITPOINT,INVALID_TIMER);
	}

	heat = max(0,heat); // Avoid negative HEAT
	if( heat >= limit[skill] )
		sc_start(&sd->bl,&sd->bl,SC_OVERHEAT,100,0,1000);
	else
		sc_start(&sd->bl,&sd->bl,SC_OVERHEAT_LIMITPOINT,100,heat,30000);

	return;
}

/**
 * Check if player is autolooting given itemID.
 */
bool pc_isautolooting(struct map_session_data *sd, unsigned short nameid)
{
	uint8 i = 0;

	if (sd->state.autoloottype && sd->state.autoloottype&(1<<itemdb_type(nameid)))
		return true;

	if (!sd->state.autolooting)
		return false;

	if (sd->state.autolooting)
		ARR_FIND(0, AUTOLOOTITEM_SIZE, i, sd->state.autolootid[i] == nameid);

	return (i != AUTOLOOTITEM_SIZE);
}

/**
 * Checks if player can use @/#command
 * @param sd Player map session data
 * @param command Command name without @/# and params
 * @param type is it atcommand or charcommand
 */
bool pc_can_use_command(struct map_session_data *sd, const char *command, AtCommandType type)
{
	return pc_group_can_use_command(pc_get_group_id(sd), command, type);
}

/**
 * Checks if commands used by a player should be logged
 * according to their group setting.
 * @param sd Player map session data
 */
bool pc_should_log_commands(struct map_session_data *sd)
{
	return pc_group_should_log_commands(pc_get_group_id(sd));
}

/**
 * Spirit Charm expiration timer.
 * @see TimerFunc
 */
static int pc_spiritcharm_timer(int tid, unsigned int tick, int id, intptr_t data)
{
	struct map_session_data *sd;
	int i;

	if ((sd = (struct map_session_data *)map_id2sd(id)) == NULL || sd->bl.type != BL_PC)
		return 1;

	if (sd->spiritcharm <= 0) {
		ShowError("pc_spiritcharm_timer: %d spiritcharm's available. (aid=%d cid=%d tid=%d)\n", sd->spiritcharm, sd->status.account_id, sd->status.char_id, tid);
		sd->spiritcharm = 0;
		sd->spiritcharm_type = CHARM_TYPE_NONE;
		return 0;
	}

	ARR_FIND(0, sd->spiritcharm, i, sd->spiritcharm_timer[i] == tid);

	if (i == sd->spiritcharm) {
		ShowError("pc_spiritcharm_timer: timer not found (aid=%d cid=%d tid=%d)\n", sd->status.account_id, sd->status.char_id, tid);
		return 0;
	}

	sd->spiritcharm--;

	if (i != sd->spiritcharm)
		memmove(sd->spiritcharm_timer + i, sd->spiritcharm_timer + i + 1, (sd->spiritcharm - i) * sizeof(int));

	sd->spiritcharm_timer[sd->spiritcharm] = INVALID_TIMER;

	if (sd->spiritcharm <= 0)
		sd->spiritcharm_type = CHARM_TYPE_NONE;

	clif_spiritcharm(sd);

	return 0;
}

/**
 * Adds a spirit charm.
 * @param sd: Target character
 * @param interval: Duration
 * @param max: Maximum amount of charms to add
 * @param type: Charm type (@see spirit_charm_types)
 */
void pc_addspiritcharm(struct map_session_data *sd, int interval, int max, int type)
{
	int tid, i;

	nullpo_retv(sd);

	if (sd->spiritcharm_type != CHARM_TYPE_NONE && type != sd->spiritcharm_type)
		pc_delspiritcharm(sd, sd->spiritcharm, sd->spiritcharm_type);

	if (max > MAX_SPIRITCHARM)
		max = MAX_SPIRITCHARM;

	if (sd->spiritcharm < 0)
		sd->spiritcharm = 0;

	if (sd->spiritcharm && sd->spiritcharm >= max) {
		if (sd->spiritcharm_timer[0] != INVALID_TIMER)
			delete_timer(sd->spiritcharm_timer[0], pc_spiritcharm_timer);
		sd->spiritcharm--;
		if (sd->spiritcharm != 0)
			memmove(sd->spiritcharm_timer + 0, sd->spiritcharm_timer + 1, (sd->spiritcharm) * sizeof(int));
		sd->spiritcharm_timer[sd->spiritcharm] = INVALID_TIMER;
	}

	tid = add_timer(gettick() + interval, pc_spiritcharm_timer, sd->bl.id, 0);
	ARR_FIND(0, sd->spiritcharm, i, sd->spiritcharm_timer[i] == INVALID_TIMER || DIFF_TICK(get_timer(tid)->tick, get_timer(sd->spiritcharm_timer[i])->tick) < 0);

	if (i != sd->spiritcharm)
		memmove(sd->spiritcharm_timer + i + 1, sd->spiritcharm_timer + i, (sd->spiritcharm - i) * sizeof(int));

	sd->spiritcharm_timer[i] = tid;
	sd->spiritcharm++;
	sd->spiritcharm_type = type;

	clif_spiritcharm(sd);
}

/**
 * Removes one or more spirit charms.
 * @param sd: The target character
 * @param count: Amount of charms to remove
 * @param type: Type of charm to remove
 */
void pc_delspiritcharm(struct map_session_data *sd, int count, int type)
{
	int i;

	nullpo_retv(sd);

	if (sd->spiritcharm_type != type)
		return;

	if (sd->spiritcharm <= 0) {
		sd->spiritcharm = 0;
		return;
	}

	if (count <= 0)
		return;

	if (count > sd->spiritcharm)
		count = sd->spiritcharm;

	sd->spiritcharm -= count;

	if (count > MAX_SPIRITCHARM)
		count = MAX_SPIRITCHARM;

	for (i = 0; i < count; i++) {
		if (sd->spiritcharm_timer[i] != INVALID_TIMER) {
			delete_timer(sd->spiritcharm_timer[i], pc_spiritcharm_timer);
			sd->spiritcharm_timer[i] = INVALID_TIMER;
		}
	}

	for (i = count; i < MAX_SPIRITCHARM; i++) {
		sd->spiritcharm_timer[i - count] = sd->spiritcharm_timer[i];
		sd->spiritcharm_timer[i] = INVALID_TIMER;
	}

	if (sd->spiritcharm <= 0)
		sd->spiritcharm_type = CHARM_TYPE_NONE;

	clif_spiritcharm(sd);
}

#if defined(RENEWAL_DROP) || defined(RENEWAL_EXP)
/**
 * Renewal EXP/Item Drop rate modifier based on level penalty
 * @param level_diff: Monster and Player level difference
 * @param mob_class: Monster class
 * @param mode: Monster mode
 * @param type: 1 - EXP, 2 - Item Drop
 * @return Penalty rate
 */
int pc_level_penalty_mod(int level_diff, uint32 mob_class, enum e_mode mode, int type)
{
	int rate = 100;

	if (type == 2 && (mode&MD_FIXED_ITEMDROP))
		return rate;

	if (level_diff < 0)
		level_diff = MAX_LEVEL + (~level_diff + 1);

	if ((rate = level_penalty[type][mob_class][level_diff]) > 0) // Monster class found, return rate
		return rate;

	return 100; // Penalty not found, return default
}
#endif

int pc_split_str(char *str,char **val,int num)
{
	int i;

	for (i=0; i<num && str; i++){
		val[i] = str;
		str = strchr(str,',');
		if (str && i<num-1) //Do not remove a trailing comma.
			*str++=0;
	}
	return i;
}

int pc_split_atoi(char* str, int* val, char sep, int max)
{
	int i,j;
	for (i=0; i<max; i++) {
		if (!str) break;
		val[i] = atoi(str);
		str = strchr(str,sep);
		if (str)
			*str++=0;
	}
	//Zero up the remaining.
	for(j=i; j < max; j++)
		val[j] = 0;
	return i;
}

int pc_split_atoui(char* str, unsigned int* val, char sep, int max)
{
	static int warning=0;
	int i,j;
	for (i=0; i<max; i++) {
		double f;
		if (!str) break;
		f = atof(str);
		if (f < 0)
			val[i] = 0;
		else if (f > UINT_MAX) {
			val[i] = UINT_MAX;
			if (!warning) {
				warning = 1;
				ShowWarning("pc_readdb (exp.txt): Required exp per level is capped to %u\n", UINT_MAX);
			}
		} else
			val[i] = (unsigned int)f;
		str = strchr(str,sep);
		if (str)
			*str++=0;
	}
	//Zero up the remaining.
	for(j=i; j < max; j++)
		val[j] = 0;
	return i;
}

/*==========================================
 * sub DB reading.
 * Function used to read skill_tree.txt
 *------------------------------------------*/
static bool pc_readdb_skilltree(char* fields[], int columns, int current)
{
	unsigned char joblv = 0, skill_lv;
	uint16 skill_id;
	int idx, class_;
	unsigned int i, offset = 3, skill_idx;

	class_  = atoi(fields[0]);
	skill_id = (uint16)atoi(fields[1]);
	skill_lv = (unsigned char)atoi(fields[2]);

	if(columns==4+MAX_PC_SKILL_REQUIRE*2)
	{// job level requirement extra column
		joblv = (unsigned char)atoi(fields[3]);
		offset++;
	}

	if(!pcdb_checkid(class_))
	{
		ShowWarning("pc_readdb_skilltree: Invalid job class %d specified.\n", class_);
		return false;
	}
	idx = pc_class2idx(class_);

	//This is to avoid adding two lines for the same skill. [Skotlex]
	ARR_FIND( 0, MAX_SKILL_TREE, skill_idx, skill_tree[idx][skill_idx].id == 0 || skill_tree[idx][skill_idx].id == skill_id );
	if( skill_idx == MAX_SKILL_TREE )
	{
		ShowWarning("pc_readdb_skilltree: Unable to load skill %hu into job %d's tree. Maximum number of skills per class has been reached.\n", skill_id, class_);
		return false;
	}
	else if(skill_tree[idx][skill_idx].id)
	{
		ShowNotice("pc_readdb_skilltree: Overwriting skill %hu for job class %d.\n", skill_id, class_);
	}

	skill_tree[idx][skill_idx].id    = skill_id;
	skill_tree[idx][skill_idx].max   = skill_lv;
	skill_tree[idx][skill_idx].joblv = joblv;

	for(i = 0; i < MAX_PC_SKILL_REQUIRE; i++)
	{
		skill_tree[idx][skill_idx].need[i].id = atoi(fields[i*2+offset]);
		skill_tree[idx][skill_idx].need[i].lv = atoi(fields[i*2+offset+1]);
	}
	return true;
}
#if defined(RENEWAL_DROP) || defined(RENEWAL_EXP)
static bool pc_readdb_levelpenalty(char* fields[], int columns, int current)
{
	int type, class_, diff;

	type = atoi(fields[0]); //1=experience, 2=item drop
	class_ = atoi(fields[1]);
	diff = atoi(fields[2]);

	if( type != 1 && type != 2 ){
		ShowWarning("pc_readdb_levelpenalty: Invalid type %d specified.\n", type);
		return false;
	}

	if( !CHK_CLASS(class_) ){
		ShowWarning("pc_readdb_levelpenalty: Invalid class %d specified.\n", class_);
		return false;
	}

	diff = min(diff, MAX_LEVEL);

	if( diff < 0 )
		diff = min(MAX_LEVEL + ( ~(diff) + 1 ), MAX_LEVEL*2);

	level_penalty[type][class_][diff] = atoi(fields[3]);

	return true;
}
#endif

/** [Cydh]
* Calculates base hp of player. Reference: http://irowiki.org/wiki/Max_HP
* @param level Base level of player
* @param class_ Job ID @see enum e_job
* @return base_hp
*/
static unsigned int pc_calc_basehp(uint16 level, uint16 class_) {
	double base_hp;
	uint16 i, idx = pc_class2idx(class_);

	base_hp = 35 + level * (job_info[idx].hp_multiplicator/100.);
#ifndef RENEWAL
	if(level >= 10 && (class_ == JOB_NINJA || class_ == JOB_GUNSLINGER)) base_hp += 90;
#endif
	for (i = 2; i <= level; i++)
		base_hp += floor(((job_info[idx].hp_factor/100.) * i) + 0.5); //Don't have round()
	if (class_ == JOB_SUMMONER)
		base_hp += floor((base_hp / 2) + 0.5);
	return (unsigned int)base_hp;
}

/** [Playtester]
* Calculates base sp of player.
* @param level Base level of player
* @param class_ Job ID @see enum e_job
* @return base_sp
*/
static unsigned int pc_calc_basesp(uint16 level, uint16 class_) {
	double base_sp;
	uint16 idx = pc_class2idx(class_);

	base_sp = 10 + floor(level * (job_info[idx].sp_factor / 100.));

	switch (class_) {
		case JOB_NINJA:
			if (level >= 10)
				base_sp -= 22;
			else
				base_sp = 11 + 3*level;
			break;
		case JOB_GUNSLINGER:
			if (level > 10)
				base_sp -= 18;
			else
				base_sp = 9 + 3*level;
			break;
		case JOB_SUMMONER:
			base_sp -= floor(base_sp / 2);
			break;
	}

	return (unsigned int)base_sp;
}

//Reading job_db1.txt line, (class,weight,HPFactor,HPMultiplicator,SPFactor,aspd/lvl...)
static bool pc_readdb_job1(char* fields[], int columns, int current){
	int idx, class_;
	unsigned int i;

	class_ = atoi(fields[0]);

	if (!pcdb_checkid(class_)) {
		ShowWarning("status_readdb_job1: Invalid job class %d specified.\n", class_);
		return false;
	}
	idx = pc_class2idx(class_);

	job_info[idx].max_weight_base = atoi(fields[1]);
	job_info[idx].hp_factor  = atoi(fields[2]);
	job_info[idx].hp_multiplicator = atoi(fields[3]);
	job_info[idx].sp_factor  = atoi(fields[4]);

#ifdef RENEWAL_ASPD
	for(i = 0; i <= MAX_WEAPON_TYPE; i++)
#else
	for(i = 0; i < MAX_WEAPON_TYPE; i++)
#endif
	{
		job_info[idx].aspd_base[i] = atoi(fields[i+5]);
	}

	return true;
}

//Reading job_db2.txt line (class,JobLv1,JobLv2,JobLv3,...)
static bool pc_readdb_job2(char* fields[], int columns, int current)
{
	int idx, class_, i;

	class_ = atoi(fields[0]);

	if(!pcdb_checkid(class_))
	{
		ShowWarning("status_readdb_job2: Invalid job class %d specified.\n", class_);
		return false;
	}
	idx = pc_class2idx(class_);

	for(i = 1; i < columns; i++)
	{
		job_info[idx].job_bonus[i-1] = atoi(fields[i]);
	}
	return true;
}

//Reading job_exp.txt line
//Max Level,Class list,Type (0 - Base Exp; 1 - Job Exp),Exp/lvl...
static bool pc_readdb_job_exp(char* fields[], int columns, int current)
{
	int idx, i, type;
	int job_id,job_count,jobs[CLASS_COUNT];
	unsigned int ui, maxlvl;

	maxlvl = atoi(fields[0]);
	if(maxlvl > MAX_LEVEL || maxlvl<1){
		ShowError("pc_readdb_job_exp: Invalid maxlevel %d specified.\n", maxlvl);
		return false;
	}
	if((maxlvl+3) > columns){ //nb values = (maxlvl-startlvl)+1-index1stvalue
		ShowError("pc_readdb_job_exp: Number of columns %d defined is too low for max level %d.\n",columns,maxlvl);
		return false;
	}
	type = atoi(fields[2]);
	if(type < 0 || type > 1){
		ShowError("pc_readdb_job_exp: Invalid type %d specified.\n", type);
		return false;
	}
	job_count = pc_split_atoi(fields[1],jobs,':',CLASS_COUNT);
	if (job_count < 1)
		return false;
	job_id = jobs[0];
	if(!pcdb_checkid(job_id)){
		ShowError("pc_readdb_job_exp: Invalid job class %d specified.\n", job_id);
		return false;
	}
	idx = pc_class2idx(job_id);

	job_info[idx].max_level[type] = maxlvl;
	for(i=0; i<maxlvl; i++)
		job_info[idx].exp_table[type][i] = ((uint32) atoi(fields[3+i]));
	//Reverse check in case the array has a bunch of trailing zeros... [Skotlex]
	//The reasoning behind the -2 is this... if the max level is 5, then the array
	//should look like this:
	//0: x, 1: x, 2: x: 3: x 4: 0 <- last valid value is at 3.
	while ((ui = job_info[idx].max_level[type]) >= 2 && job_info[idx].exp_table[type][ui-2] <= 0)
		job_info[idx].max_level[type]--;
	if (job_info[idx].max_level[type] < maxlvl) {
		ShowWarning("pc_readdb_job_exp: Specified max %u for job %d, but that job's exp table only goes up to level %u.\n", maxlvl, job_id, job_info[idx].max_level[type]);
		ShowInfo("Filling the missing values with the last exp entry.\n");
		//Fill the requested values with the last entry.
		ui = (job_info[idx].max_level[type] <= 2? 0: job_info[idx].max_level[type]-2);
		for (; ui+2 < maxlvl; ui++)
			job_info[idx].exp_table[type][ui] = job_info[idx].exp_table[type][ui-1];
		job_info[idx].max_level[type] = maxlvl;
	}
//	ShowInfo("%s - Class %d: %d\n", type?"Job":"Base", job_id, job_info[idx].max_level[type]);
	for (i = 1; i < job_count; i++) {
		job_id = jobs[i];
		if (!pcdb_checkid(job_id)) {
			ShowError("pc_readdb_job_exp: Invalid job ID %d.\n", job_id);
			continue;
		}
		idx = pc_class2idx(job_id);
		memcpy(job_info[idx].exp_table[type], job_info[pc_class2idx(jobs[0])].exp_table[type], sizeof(job_info[pc_class2idx(jobs[0])].exp_table[type]));
		job_info[idx].max_level[type] = maxlvl;
//		ShowInfo("%s - Class %d: %u\n", type?"Job":"Base", job_id, job_info[idx].max_level[type]);
	}
	return true;
}

/**
* #ifdef HP_SP_TABLES, reads 'job_basehpsp_db.txt to replace hp/sp results from formula
* startlvl,endlvl,class,type,values...
*/
#ifdef HP_SP_TABLES
static bool pc_readdb_job_basehpsp(char* fields[], int columns, int current)
{
	int i, startlvl, endlvl;
	int job_count,jobs[CLASS_COUNT];
	short type;

	startlvl = atoi(fields[0]);
	if(startlvl<1){
		ShowError("pc_readdb_job_basehpsp: Invalid start level %d specified.\n", startlvl);
		return false;
	}
	endlvl = atoi(fields[1]);
	if(endlvl<1 || endlvl<startlvl){
		ShowError("pc_readdb_job_basehpsp: Invalid end level %d specified.\n", endlvl);
		return false;
	}
	if((endlvl-startlvl+1+4) > columns){ //nb values = (maxlvl-startlvl)+1-index1stvalue
		ShowError("pc_readdb_job_basehpsp: Number of columns %d (needs %d) defined is too low for start level %d, max level %d.\n",columns,(endlvl-startlvl+1+4),startlvl,endlvl);
		return false;
	}
	type = atoi(fields[3]);
	if(type < 0 || type > 1){
		ShowError("pc_readdb_job_basehpsp: Invalid type %d specified.\n", type);
		return false;
	}

	job_count = pc_split_atoi(fields[2],jobs,':',CLASS_COUNT);
	if (job_count < 1)
		return false;

	for (i = 0; i < job_count; i++) {
		int idx, job_id = jobs[i], use_endlvl;
		if (!pcdb_checkid(job_id)) {
			ShowError("pc_readdb_job_basehpsp: Invalid job class %d specified.\n", job_id);
			return false;
		}
		idx = pc_class2idx(job_id);
		if (startlvl > job_info[idx].max_level[0]) {
			ShowError("pc_readdb_job_basehpsp: Invalid start level %d specified.\n", startlvl);
			return false;
		}
		//Just read until available max level for this job, don't use MAX_LEVEL!
		use_endlvl = endlvl;
		if (use_endlvl > job_info[idx].max_level[0])
			use_endlvl = job_info[idx].max_level[0];
		
		if(type == 0) {	//hp type
			uint16 j;
			for(j = 0; j < use_endlvl; j++) {
				if (atoi(fields[j+4])) {
					uint16 lvl_idx = startlvl-1+j;
					job_info[idx].base_hp[lvl_idx] = atoi(fields[j+4]);
					//Tells if this HP is lower than previous level (but not for 99->100)
					if (lvl_idx-1 >= 0 && lvl_idx != 99 && job_info[idx].base_hp[lvl_idx] < job_info[idx].base_hp[lvl_idx-1])
						ShowInfo("pc_readdb_job_basehpsp: HP value at entry %d col %d is lower than previous level (job=%d,lvl=%d,oldval=%d,val=%d).\n",
							current,j+4,job_id,lvl_idx+1,job_info[idx].base_hp[lvl_idx-1],job_info[idx].base_hp[lvl_idx]);
				}
			}
		}
		else { //sp type
			uint16 j;
			for(j = 0; j < use_endlvl; j++) {
				if (atoi(fields[j+4])) {
					uint16 lvl_idx = startlvl-1+j;
					job_info[idx].base_sp[lvl_idx] = atoi(fields[j+4]);
					//Tells if this SP is lower than previous level (but not for 99->100)
					if (lvl_idx-1 >= 0 && lvl_idx != 99 && job_info[idx].base_sp[lvl_idx] < job_info[idx].base_sp[lvl_idx-1])
						ShowInfo("pc_readdb_job_basehpsp: SP value at entry %d col %d is lower than previous level (job=%d,lvl=%d,oldval=%d,val=%d).\n",
							current,j+4,job_id,lvl_idx+1,job_info[idx].base_sp[lvl_idx-1],job_info[idx].base_sp[lvl_idx]);
				}
			}
		}
	}
	return true;
}
#endif

/** [Cydh]
* Reads 'job_param_db.txt' to check max. param each job and store them to job_info[].max_param.*
*/
static bool pc_readdb_job_param(char* fields[], int columns, int current)
{
	int idx, class_;
	uint16 str, agi, vit, int_, dex, luk;

	script_get_constant(trim(fields[0]),&class_);

	if ((idx = pc_class2idx(class_)) < 0) {
		ShowError("pc_readdb_job_param: Invalid job '%s'. Skipping!",fields[0]);
		return false;
	}
	str = cap_value(atoi(fields[1]),10,SHRT_MAX);
	agi = atoi(fields[2]) ? cap_value(atoi(fields[2]),10,SHRT_MAX) : str;
	vit = atoi(fields[3]) ? cap_value(atoi(fields[3]),10,SHRT_MAX) : str;
	int_ = atoi(fields[4]) ? cap_value(atoi(fields[4]),10,SHRT_MAX) : str;
	dex = atoi(fields[5]) ? cap_value(atoi(fields[5]),10,SHRT_MAX) : str;
	luk = atoi(fields[6]) ? cap_value(atoi(fields[6]),10,SHRT_MAX) : str;

	job_info[idx].max_param.str = str;
	job_info[idx].max_param.agi = agi;
	job_info[idx].max_param.vit = vit;
	job_info[idx].max_param.int_ = int_;
	job_info[idx].max_param.dex = dex;
	job_info[idx].max_param.luk = luk;
	
	return true;
}

static int pc_read_statsdb(const char *basedir, int last_s, bool silent){
	int i=1;
	char line[24000]; //FIXME this seem too big
	FILE *fp;
	
	sprintf(line, "%s/statpoint.txt", basedir);
	fp=fopen(line,"r");
	if(fp == NULL){
		if(silent==0) ShowWarning("Can't read '"CL_WHITE"%s"CL_RESET"'... Generating DB.\n",line);
		return max(last_s,i);
	} else {
		int entries=0;
		while(fgets(line, sizeof(line), fp))
		{
			int stat;
			trim(line);
			if(line[0] == '\0' || (line[0]=='/' && line[1]=='/'))
				continue;
			if ((stat=strtoul(line,NULL,10))<0)
				stat=0;
			if (i > MAX_LEVEL)
				break;
			statp[i]=stat;
			i++;
			entries++;
		}
		fclose(fp);
		ShowStatus("Done reading '"CL_WHITE"%d"CL_RESET"' entries in '"CL_WHITE"%s/%s"CL_RESET"'.\n", entries, basedir,"statpoint.txt");
	}
	return max(last_s,i);
}

/*==========================================
 * pc DB reading.
 * job_exp.txt		- required experience values
 * skill_tree.txt	- skill tree for every class
 * attr_fix.txt		- elemental adjustment table
 * job_db1.txt		- job,weight,hp_factor,hp_multiplicator,sp_factor,aspds/lvl
 * job_db2.txt		- job,stats bonuses/lvl
 * job_maxhpsp_db.txt	- strtlvl,maxlvl,job,type,values/lvl (values=hp|sp)
 *------------------------------------------*/
void pc_readdb(void) {
	int i, k, s = 1;
	const char* dbsubpath[] = {
		"",
		"/"DBIMPORT,
		//add other path here
	};
		
	//reset
	memset(job_info,0,sizeof(job_info)); // job_info table

	// Reset and read skilltree
	memset(skill_tree,0,sizeof(skill_tree));
	sv_readdb(db_path, DBPATH"skill_tree.txt", ',', 3+MAX_PC_SKILL_REQUIRE*2, 4+MAX_PC_SKILL_REQUIRE*2, -1, &pc_readdb_skilltree, 0);
	sv_readdb(db_path, DBIMPORT"/skill_tree.txt", ',', 3+MAX_PC_SKILL_REQUIRE*2, 4+MAX_PC_SKILL_REQUIRE*2, -1, &pc_readdb_skilltree, 1);

#if defined(RENEWAL_DROP) || defined(RENEWAL_EXP)
	sv_readdb(db_path, "re/level_penalty.txt", ',', 4, 4, -1, &pc_readdb_levelpenalty, 0);
	sv_readdb(db_path, DBIMPORT"/level_penalty.txt", ',', 4, 4, -1, &pc_readdb_levelpenalty, 1);
	for( k=1; k < 3; k++ ){ // fill in the blanks
		int j;
		for( j = 0; j < CLASS_ALL; j++ ){
			int tmp = 0;
			for( i = 0; i < MAX_LEVEL*2; i++ ){
				if( i == MAX_LEVEL+1 )
					tmp = level_penalty[k][j][0];// reset
				if( level_penalty[k][j][i] > 0 )
					tmp = level_penalty[k][j][i];
				else
					level_penalty[k][j][i] = tmp;
			}
		}
	}
#endif

	 // reset then read statspoint
	memset(statp,0,sizeof(statp));
	for(i=0; i<ARRAYLENGTH(dbsubpath); i++){
		uint8 n1 = (uint8)(strlen(db_path)+strlen(dbsubpath[i])+1);
		uint8 n2 = (uint8)(strlen(db_path)+strlen(DBPATH)+strlen(dbsubpath[i])+1);
		char* dbsubpath1 = (char*)aMalloc(n1+1);
		char* dbsubpath2 = (char*)aMalloc(n2+1);

		if(i==0) {
			safesnprintf(dbsubpath1,n1,"%s%s",db_path,dbsubpath[i]);
			safesnprintf(dbsubpath2,n2,"%s/%s%s",db_path,DBPATH,dbsubpath[i]);
		}
		else {
			safesnprintf(dbsubpath1,n1,"%s%s",db_path,dbsubpath[i]);
			safesnprintf(dbsubpath2,n1,"%s%s",db_path,dbsubpath[i]);
		}

		s = pc_read_statsdb(dbsubpath2,s,i);
		if (i == 0)
#ifdef RENEWAL_ASPD
			sv_readdb(dbsubpath1, "re/job_db1.txt",',',6+MAX_WEAPON_TYPE,6+MAX_WEAPON_TYPE,CLASS_COUNT,&pc_readdb_job1, i);
#else
			sv_readdb(dbsubpath1, "pre-re/job_db1.txt",',',5+MAX_WEAPON_TYPE,5+MAX_WEAPON_TYPE,CLASS_COUNT,&pc_readdb_job1, i);
#endif
		else
			sv_readdb(dbsubpath1, "job_db1.txt",',',5+MAX_WEAPON_TYPE,6+MAX_WEAPON_TYPE,CLASS_COUNT,&pc_readdb_job1, i);
		sv_readdb(dbsubpath1, "job_db2.txt",',',1,1+MAX_LEVEL,CLASS_COUNT,&pc_readdb_job2, i);
		sv_readdb(dbsubpath2, "job_exp.txt",',',4,1000+3,CLASS_COUNT*2,&pc_readdb_job_exp, i); //support till 1000lvl
#ifdef HP_SP_TABLES
		sv_readdb(dbsubpath2, "job_basehpsp_db.txt", ',', 4, 4+500, CLASS_COUNT*2, &pc_readdb_job_basehpsp, i); //Make it support until lvl 500!
#endif
		sv_readdb(dbsubpath2, "job_param_db.txt", ',', 2, PARAM_MAX+1, CLASS_COUNT, &pc_readdb_job_param, i);
		aFree(dbsubpath1);
		aFree(dbsubpath2);
	}
	
	// generate the remaining parts of the db if necessary
	k = battle_config.use_statpoint_table; //save setting
	battle_config.use_statpoint_table = 0; //temporarily disable to force pc_gets_status_point use default values
	statp[0] = 45; // seed value
	for (; s <= MAX_LEVEL; s++)
		statp[s] = statp[s-1] + pc_gets_status_point(s-1);
	battle_config.use_statpoint_table = k; //restore setting
	
	//Checking if all class have their data
	for (i = 0; i < JOB_MAX; i++) {
		int idx;
		uint16 j;
		if (!pcdb_checkid(i))
			continue;
		if (i == JOB_WEDDING || i == JOB_XMAS || i == JOB_SUMMER || i == JOB_HANBOK || i == JOB_OKTOBERFEST)
			continue; //Classes that do not need exp tables.
		idx = pc_class2idx(i);
		if (!job_info[idx].max_level[0])
			ShowWarning("Class %s (%d) does not have a base exp table.\n", job_name(i), i);
		if (!job_info[idx].max_level[1])
			ShowWarning("Class %s (%d) does not have a job exp table.\n", job_name(i), i);
		
		//Init and checking the empty value of Base HP/SP [Cydh]
		for (j = 0; j < (job_info[idx].max_level[0] ? job_info[idx].max_level[0] : MAX_LEVEL); j++) {
			if (job_info[idx].base_hp[j] == 0)
				job_info[idx].base_hp[j] = pc_calc_basehp(j+1,i);
			if (job_info[idx].base_sp[j] == 0)
				job_info[idx].base_sp[j] = pc_calc_basesp(j+1,i);
		}
	}
}

// Read MOTD on startup. [Valaris]
int pc_read_motd(void)
{
	FILE* fp;
	// clear old MOTD
	memset(motd_text, 0, sizeof(motd_text));

	// read current MOTD
	if( ( fp = fopen(motd_txt, "r") ) != NULL )
	{
		unsigned int entries = 0;

		while( entries < MOTD_LINE_SIZE && fgets(motd_text[entries], sizeof(motd_text[entries]), fp) )
		{
			char* buf = motd_text[entries];
			unsigned int lines = 0;
			size_t len;
			lines++;
			if( buf[0] == '/' && buf[1] == '/' )
				continue;
			len = strlen(buf);
			while( len && ( buf[len-1] == '\r' || buf[len-1] == '\n' ) ) // strip trailing EOL characters
				len--;
			if( len ) {
				char * ptr;
				buf[len] = 0;
				if( ( ptr = strstr(buf, " :") ) != NULL && ptr-buf >= NAME_LENGTH ) // crashes newer clients
					ShowWarning("Found sequence '"CL_WHITE" :"CL_RESET"' on line '"CL_WHITE"%u"CL_RESET"' in '"CL_WHITE"%s"CL_RESET"'. This can cause newer clients to crash.\n", lines, motd_txt);
			}
			else {// empty line
				buf[0] = ' ';
				buf[1] = 0;
			}
			entries++;
		}
		fclose(fp);
		ShowStatus("Done reading '"CL_WHITE"%u"CL_RESET"' entries in '"CL_WHITE"%s"CL_RESET"'.\n", entries, motd_txt);
	}
	else
		ShowWarning("File '"CL_WHITE"%s"CL_RESET"' not found.\n", motd_txt);

	return 0;
}

void pc_itemcd_do(struct map_session_data *sd, bool load) {
	int i,cursor = 0;
	struct item_cd* cd = NULL;

	if( load ) {
		if( !(cd = (struct item_cd*)idb_get(itemcd_db, sd->status.char_id)) ) {
			// no item cooldown is associated with this character
			return;
		}
		for(i = 0; i < MAX_ITEMDELAYS; i++) {
			if( cd->nameid[i] && DIFF_TICK(gettick(),cd->tick[i]) < 0 ) {
				sd->item_delay[cursor].tick = cd->tick[i];
				sd->item_delay[cursor].nameid = cd->nameid[i];
				cursor++;
			}
		}
		idb_remove(itemcd_db,sd->status.char_id);
	} else {
		if( !(cd = (struct item_cd*)idb_get(itemcd_db,sd->status.char_id)) ) {
			// create a new skill cooldown object for map storage
			CREATE( cd, struct item_cd, 1 );
			idb_put( itemcd_db, sd->status.char_id, cd );
		}
		for(i = 0; i < MAX_ITEMDELAYS; i++) {
			if( sd->item_delay[i].nameid && DIFF_TICK(gettick(),sd->item_delay[i].tick) < 0 ) {
				cd->tick[cursor] = sd->item_delay[i].tick;
				cd->nameid[cursor] = sd->item_delay[i].nameid;
				cursor++;
			}
		}
	}
	return;
}

/**
 * Add item delay to player's item delay data
 * @param sd Player
 * @param id Item data
 * @param tick Current tick
 * @param n Item index in inventory
 * @return 0: No delay, can consume item.
 *         1: Has delay, cancel consumption.
 **/
uint8 pc_itemcd_add(struct map_session_data *sd, struct item_data *id, unsigned int tick, unsigned short n) {
	int i;
	ARR_FIND(0, MAX_ITEMDELAYS, i, sd->item_delay[i].nameid == id->nameid );
	if( i == MAX_ITEMDELAYS ) /* item not found. try first empty now */
		ARR_FIND(0, MAX_ITEMDELAYS, i, !sd->item_delay[i].nameid );
	if( i < MAX_ITEMDELAYS ) {
		if( sd->item_delay[i].nameid ) {// found
			if( DIFF_TICK(sd->item_delay[i].tick, tick) > 0 ) {
				int e_tick = DIFF_TICK(sd->item_delay[i].tick, tick)/1000;
				char e_msg[CHAT_SIZE_MAX];
				if( e_tick > 99 )
					sprintf(e_msg,msg_txt(sd,379), // Item Failed. [%s] is cooling down. Wait %.1f minutes.
									itemdb_jname(sd->item_delay[i].nameid), (double)e_tick / 60);
				else
					sprintf(e_msg,msg_txt(sd,380), // Item Failed. [%s] is cooling down. Wait %d seconds.
									itemdb_jname(sd->item_delay[i].nameid), e_tick+1);
				clif_colormes(sd->fd,color_table[COLOR_YELLOW],e_msg);
				return 1; // Delay has not expired yet
			}
		} else {// not yet used item (all slots are initially empty)
			sd->item_delay[i].nameid = id->nameid;
		}
		if( !(id->nameid == ITEMID_REINS_OF_MOUNT && sd->sc.option&(OPTION_WUGRIDER|OPTION_RIDING|OPTION_DRAGON|OPTION_MADOGEAR)) )
			sd->item_delay[i].tick = tick + sd->inventory_data[n]->delay;
	} else {// should not happen
		ShowError("pc_itemcd_add: Exceeded item delay array capacity! (nameid=%hu, char_id=%d)\n", id->nameid, sd->status.char_id);
	}
	//clean up used delays so we can give room for more
	for(i = 0; i < MAX_ITEMDELAYS; i++) {
		if( DIFF_TICK(sd->item_delay[i].tick, tick) <= 0 ) {
			sd->item_delay[i].tick = 0;
			sd->item_delay[i].nameid = 0;
		}
	}
	return 0;
}

/**
 * Check if player has delay to reuse item
 * @param sd Player
 * @param id Item data
 * @param tick Current tick
 * @param n Item index in inventory
 * @return 0: No delay, can consume item.
 *         1: Has delay, cancel consumption.
 **/
uint8 pc_itemcd_check(struct map_session_data *sd, struct item_data *id, unsigned int tick, unsigned short n) {
	struct status_change *sc = NULL;

	nullpo_retr(0, sd);
	nullpo_retr(0, id);

	// Do normal delay assignment
	if (id->delay_sc <= SC_NONE || id->delay_sc >= SC_MAX || !(sc = &sd->sc))
		return pc_itemcd_add(sd, id, tick, n);

	// Send reply of delay remains
	if (sc->data[id->delay_sc]) {
		const struct TimerData *timer = get_timer(sc->data[id->delay_sc]->timer);
		clif_msg_value(sd, ITEM_REUSE_LIMIT, timer ? DIFF_TICK(timer->tick, tick) / 1000 : 99);
		return 1;
	}

	sc_start(&sd->bl, &sd->bl, (sc_type)id->delay_sc, 100, id->nameid, id->delay);
	return 0;
}

/**
* Clear the dmglog data from player
* @param sd
* @param md
**/
static void pc_clear_log_damage_sub(uint32 char_id, struct mob_data *md)
{
	uint8 i;
	ARR_FIND(0,DAMAGELOG_SIZE,i,md->dmglog[i].id == char_id);
	if (i < DAMAGELOG_SIZE) {
		md->dmglog[i].id = 0;
		md->dmglog[i].dmg = 0;
		md->dmglog[i].flag = 0;
	}
}

/**
* Add log to player's dmglog
* @param sd
* @param id Monster's GID
**/
void pc_damage_log_add(struct map_session_data *sd, int id)
{
	uint8 i = 0;

	if (!sd || !id)
		return;

	//Only store new data, don't need to renew the old one with same id
	ARR_FIND(0, DAMAGELOG_SIZE_PC, i, sd->dmglog[i] == id);
	if (i < DAMAGELOG_SIZE_PC)
		return;

	for (i = 0; i < DAMAGELOG_SIZE_PC; i++) {
		if (sd->dmglog[i] == 0) {
			sd->dmglog[i] = id;
			return;
		}
	}
}

/**
* Clear dmglog data from player
* @param sd
* @param id Monster's id
**/
void pc_damage_log_clear(struct map_session_data *sd, int id)
{
	uint8 i;
	struct mob_data *md = NULL;

	if (!sd)
		return;

	if (!id) {
		for (i = 0; i < DAMAGELOG_SIZE_PC; i++) {
			if( !sd->dmglog[i] )	//skip the empty value
				continue;

			if ((md = map_id2md(sd->dmglog[i])))
				pc_clear_log_damage_sub(sd->status.char_id,md);
			sd->dmglog[i] = 0;
		}
	}
	else {
		if ((md = map_id2md(id)))
			pc_clear_log_damage_sub(sd->status.char_id,md);

		ARR_FIND(0,DAMAGELOG_SIZE_PC,i,sd->dmglog[i] == id);	// find the id position
		if (i < DAMAGELOG_SIZE_PC)
			sd->dmglog[i] = 0;
	}
}

/**
 * Status change data arrived from char-server
 * @param sd: Player data
 */
void pc_scdata_received(struct map_session_data *sd) {
	pc_inventory_rentals(sd); // Needed here to remove rentals that have Status Changes after chrif_load_scdata has finished
}

/**
 * Check player account expiration time and rental item expirations
 * @param sd: Player data
 */
void pc_check_expiration(struct map_session_data *sd) {
#ifndef ENABLE_SC_SAVING
	pc_inventory_rentals(sd); // Check here if Status Change saving is disabled
#endif

	if (sd->expiration_time != 0) { //Don't display if it's unlimited or unknow value
		time_t exp_time = sd->expiration_time;
		char tmpstr[1024];

		strftime(tmpstr,sizeof(tmpstr) - 1,msg_txt(sd,501),localtime(&exp_time)); // "Your account time limit is: %d-%m-%Y %H:%M:%S."
		clif_wis_message(sd->fd,wisp_server_name,tmpstr,strlen(tmpstr) + 1);

		pc_expire_check(sd);
	}
}

int pc_expiration_timer(int tid, unsigned int tick, int id, intptr_t data) {
	struct map_session_data *sd = map_id2sd(id);

	if( !sd ) return 0;

	sd->expiration_tid = INVALID_TIMER;

	if( sd->fd )
		clif_authfail_fd(sd->fd,10);

	map_quit(sd);

	return 0;
}

int pc_autotrade_timer(int tid, unsigned int tick, int id, intptr_t data) {
	struct map_session_data *sd = map_id2sd(id);

	if (!sd)
		return 0;

	sd->autotrade_tid = INVALID_TIMER;

	if (sd->state.autotrade&2)
		vending_reopen(sd);
	if (sd->state.autotrade&4)
		buyingstore_reopen(sd);

	if (!sd->vender_id && !sd->buyer_id) {
		sd->state.autotrade = 0;
		map_quit(sd);
	}

	return 0;
}

/* this timer exists only when a character with a expire timer > 24h is online */
/* it loops thru online players once an hour to check whether a new < 24h is available */
int pc_global_expiration_timer(int tid, unsigned int tick, int id, intptr_t data) {
	struct s_mapiterator* iter;
	struct map_session_data* sd;

	iter = mapit_getallusers();

	for( sd = (TBL_PC*)mapit_first(iter); mapit_exists(iter); sd = (TBL_PC*)mapit_next(iter) )
		if( sd->expiration_time )
			pc_expire_check(sd);

	mapit_free(iter);

  return 0;
}

void pc_expire_check(struct map_session_data *sd) {  
	/* ongoing timer */
	if( sd->expiration_tid != INVALID_TIMER )
		return;

	/* not within the next 24h, enable the global check */
	if( sd->expiration_time > (time(NULL) + ((60 * 60) * 24)) ) {

		/* global check not running, enable */
		if( pc_expiration_tid == INVALID_TIMER ) /* Starts in 1h, repeats every hour */
			pc_expiration_tid = add_timer_interval(gettick() + ((1000 * 60) * 60), pc_global_expiration_timer, 0, 0, ((1000 * 60) * 60));

		return;
	}

	sd->expiration_tid = add_timer(gettick() + (unsigned int)(sd->expiration_time - time(NULL)) * 1000, pc_expiration_timer, sd->bl.id, 0);
}

/**
* Deposit some money to bank
* @param sd
* @param money Amount of money to deposit
**/
enum e_BANKING_DEPOSIT_ACK pc_bank_deposit(struct map_session_data *sd, int money) {
	unsigned int limit_check = money + sd->bank_vault;

	if( money <= 0 || limit_check > MAX_BANK_ZENY ) {
		return BDA_OVERFLOW;
	} else if ( money > sd->status.zeny ) {
		return BDA_NO_MONEY;
	}

	if( pc_payzeny(sd,money, LOG_TYPE_BANK, NULL) )
		return BDA_NO_MONEY;

	sd->bank_vault += money;
	pc_setreg2(sd, BANK_VAULT_VAR, sd->bank_vault);
	if( save_settings&CHARSAVE_BANK )
		chrif_save(sd,0);
	return BDA_SUCCESS;
}

/**
* Withdraw money from bank
* @param sd
* @param money Amount of money that will be withdrawn
**/
enum e_BANKING_WITHDRAW_ACK pc_bank_withdraw(struct map_session_data *sd, int money) {
	unsigned int limit_check = money + sd->status.zeny;
	
	if( money <= 0 ) {
		return BWA_UNKNOWN_ERROR;
	} else if ( money > sd->bank_vault ) {
		return BWA_NO_MONEY;
	} else if ( limit_check > MAX_ZENY ) {
		/* no official response for this scenario exists. */
		clif_colormes(sd->fd,color_table[COLOR_RED],msg_txt(sd,1495)); //You can't withdraw that much money
		return BWA_UNKNOWN_ERROR;
	}
	
	if( pc_getzeny(sd,money, LOG_TYPE_BANK, NULL) )
		return BWA_NO_MONEY;
	
	sd->bank_vault -= money;
	pc_setreg2(sd, BANK_VAULT_VAR, sd->bank_vault);
	if( save_settings&CHARSAVE_BANK )
		chrif_save(sd,0);
	return BWA_SUCCESS;
}

/**
* Clear Crimson Marker data from caster
* @param sd: Player
**/
void pc_crimson_marker_clear(struct map_session_data *sd) {
	uint8 i;

	if (!sd)
		return;

	for (i = 0; i < MAX_SKILL_CRIMSON_MARKER; i++) {
		struct block_list *bl = NULL;
		if (sd->c_marker[i] && (bl = map_id2bl(sd->c_marker[i])))
			status_change_end(bl,SC_C_MARKER,INVALID_TIMER);
		sd->c_marker[i] = 0;
	}
}

/**
* Show version to player
* @param sd: Player
**/
void pc_show_version(struct map_session_data *sd) {
	const char* svn = get_svn_revision();
	char buf[CHAT_SIZE_MAX];

	if( svn[0] != UNKNOWN_VERSION )
		sprintf(buf,msg_txt(sd,1295),"SVN: r",svn); //rAthena Version SVN: r%s
	else {
		const char* git = get_git_hash();
		if( git[0] != UNKNOWN_VERSION )
			sprintf(buf,msg_txt(sd,1295),"Git Hash: ",git); //rAthena Version Git Hash: %s
		else
			sprintf(buf,"%s",msg_txt(sd,1296)); //Cannot determine SVN/Git version.
	}
	clif_displaymessage(sd->fd,buf);
}

/**
 * Run bonus_script on player
 * @param sd
 * @author [Cydh]
 **/
void pc_bonus_script(struct map_session_data *sd) {
	int now = gettick();
	struct linkdb_node *node = NULL, *next = NULL;

	if (!sd || !(node = sd->bonus_script.head))
		return;

	while (node) {
		struct s_bonus_script_entry *entry = NULL;
		next = node->next;

		if ((entry = (struct s_bonus_script_entry *)node->data)) {
			// Only start timer for new bonus_script
			if (entry->tid == INVALID_TIMER) {
				if (entry->icon != SI_BLANK) // Gives status icon if exist
					clif_status_change(&sd->bl, entry->icon, 1, entry->tick, 1, 0, 0);

				entry->tick += now;
				entry->tid = add_timer(entry->tick, pc_bonus_script_timer, sd->bl.id, (intptr_t)entry);
			}

			if (entry->script)
				run_script(entry->script, 0, sd->bl.id, 0);
			else
				ShowError("pc_bonus_script: The script has been removed somewhere. \"%s\"\n", StringBuf_Value(entry->script_buf));
		}

		node = next;
	}
}

/**
 * Add bonus_script to player
 * @param sd Player
 * @param script_str Script string
 * @param dur Duration in ms
 * @param icon SI
 * @param flag Flags @see enum e_bonus_script_flags
 * @param type 0 - None, 1 - Buff, 2 - Debuff
 * @return New created entry pointer or NULL if failed or NULL if duplicate fail
 * @author [Cydh]
 **/
struct s_bonus_script_entry *pc_bonus_script_add(struct map_session_data *sd, const char *script_str, uint32 dur, enum si_type icon, uint16 flag, uint8 type) {
	struct script_code *script = NULL;
	struct linkdb_node *node = NULL;
	struct s_bonus_script_entry *entry = NULL;

	if (!sd)
		return NULL;
	
	if (!(script = parse_script(script_str, "bonus_script", 0, SCRIPT_IGNORE_EXTERNAL_BRACKETS))) {
		ShowError("pc_bonus_script_add: Failed to parse script '%s' (CID:%d).\n", script_str, sd->status.char_id);
		return NULL;
	}

	// Duplication checks
	if ((node = sd->bonus_script.head)) {
		while (node) {
			entry = (struct s_bonus_script_entry *)node->data;
			if (strcmpi(script_str, StringBuf_Value(entry->script_buf)) == 0) {
				int newdur = gettick() + dur;
				if (flag&BSF_FORCE_REPLACE && entry->tick < newdur) { // Change duration
					settick_timer(entry->tid, newdur);
					script_free_code(script);
					return NULL;
				}
				else if (flag&BSF_FORCE_DUPLICATE) // Allow duplicate
					break;
				else { // No duplicate bonus
					script_free_code(script);
					return NULL;
				}
			}
			node = node->next;
		}
	}

	CREATE(entry, struct s_bonus_script_entry, 1);

	entry->script_buf = StringBuf_Malloc();
	StringBuf_AppendStr(entry->script_buf, script_str);
	entry->tid = INVALID_TIMER;
	entry->flag = flag;
	entry->icon = icon;
	entry->tick = dur; // Use duration first, on run change to expire time
	entry->type = type;
	entry->script = script;
	sd->bonus_script.count++;
	return entry;
}

/**
* Remove bonus_script data from player
* @param sd: Target player
* @param list: Bonus script entry from player
* @author [Cydh]
**/
void pc_bonus_script_free_entry(struct map_session_data *sd, struct s_bonus_script_entry *entry) {
	if (entry->tid != INVALID_TIMER)
		delete_timer(entry->tid, pc_bonus_script_timer);

	if (entry->script)
		script_free_code(entry->script);

	if (entry->script_buf)
		StringBuf_Free(entry->script_buf);

	if (sd) {
		if (entry->icon != SI_BLANK)
			clif_status_load(&sd->bl, entry->icon, 0);
		if (sd->bonus_script.count > 0)
			sd->bonus_script.count--;
	}
	aFree(entry);
}

/**
 * Do final process if no entry left
 * @param sd
 **/
static void inline pc_bonus_script_check_final(struct map_session_data *sd) {
	if (sd->bonus_script.count == 0) {
		if (sd->bonus_script.head && sd->bonus_script.head->data)
			pc_bonus_script_free_entry(sd, (struct s_bonus_script_entry *)sd->bonus_script.head->data);
		linkdb_final(&sd->bonus_script.head);
	}
}

/**
* Timer for bonus_script
* @param tid
* @param tick
* @param id
* @param data
* @author [Cydh]
**/
int pc_bonus_script_timer(int tid, unsigned int tick, int id, intptr_t data) {
	struct map_session_data *sd;
	struct s_bonus_script_entry *entry = (struct s_bonus_script_entry *)data;

	sd = map_id2sd(id);
	if (!sd) {
		ShowError("pc_bonus_script_timer: Null pointer id: %d tid: %d\n", id, tid);
		return 0;
	}

	if (tid == INVALID_TIMER)
		return 0;

	if (!sd->bonus_script.head || entry == NULL) {
		ShowError("pc_bonus_script_timer: Invalid entry pointer 0x%08X!\n", entry);
		return 0;
	}

	linkdb_erase(&sd->bonus_script.head, (void *)((intptr_t)entry));
	pc_bonus_script_free_entry(sd, entry);
	pc_bonus_script_check_final(sd);
	status_calc_pc(sd,SCO_NONE);
	return 0;
}

/**
* Check then clear all active timer(s) of bonus_script data from player based on reason
* @param sd: Target player
* @param flag: Reason to remove the bonus_script. e_bonus_script_flags or e_bonus_script_types
* @author [Cydh]
**/
void pc_bonus_script_clear(struct map_session_data *sd, uint16 flag) {
	struct linkdb_node *node = NULL;
	uint16 count = 0;

	if (!sd || !(node = sd->bonus_script.head))
		return;

	while (node) {
		struct linkdb_node *next = node->next;
		struct s_bonus_script_entry *entry = (struct s_bonus_script_entry *)node->data;

		if (entry && (
				(flag == BSF_PERMANENT) ||					 // Remove all with permanent bonus
				(!flag && !(entry->flag&BSF_PERMANENT)) ||	 // Remove all WITHOUT permanent bonus
				(flag&entry->flag) ||						 // Matched flag
				(flag&BSF_REM_BUFF   && entry->type == 1) || // Remove buff
				(flag&BSF_REM_DEBUFF && entry->type == 2)	 // Remove debuff
				)
			)
		{
			linkdb_erase(&sd->bonus_script.head, (void *)((intptr_t)entry));
			pc_bonus_script_free_entry(sd, entry);
			count++;
		}

		node = next;
	}

	pc_bonus_script_check_final(sd);

	if (count && !(flag&BSF_REM_ON_LOGOUT)) //Don't need to do this if log out
		status_calc_pc(sd,SCO_NONE);
}

/** [Cydh]
 * Gives/removes SC_BASILICA when player steps in/out the cell with 'cell_basilica'
 * @param sd: Target player
 */
void pc_cell_basilica(struct map_session_data *sd) {
	nullpo_retv(sd);
	
	if (!map_getcell(sd->bl.m,sd->bl.x,sd->bl.y,CELL_CHKBASILICA)) {
		if (&sd->sc && sd->sc.data[SC_BASILICA])
			status_change_end(&sd->bl,SC_BASILICA,INVALID_TIMER);
	}
	else if (!(&sd->sc) || !sd->sc.data[SC_BASILICA])
		sc_start(&sd->bl,&sd->bl,SC_BASILICA,100,0,-1);
}

/** [Cydh]
 * Get maximum specified parameter for specified class
 * @param class_: sd->class
 * @param sex: sd->status.sex
 * @param flag: parameter will be checked
 * @return max_param
 */
short pc_maxparameter(struct map_session_data *sd, enum e_params param) {
	int idx = -1, class_ = sd->class_;

	if ((idx = pc_class2idx(pc_mapid2jobid(class_,sd->status.sex))) >= 0) {
		short max_param = 0;
		switch (param) {
			case PARAM_STR: max_param = job_info[idx].max_param.str; break;
			case PARAM_AGI: max_param = job_info[idx].max_param.agi; break;
			case PARAM_VIT: max_param = job_info[idx].max_param.vit; break;
			case PARAM_INT: max_param = job_info[idx].max_param.int_; break;
			case PARAM_DEX: max_param = job_info[idx].max_param.dex; break;
			case PARAM_LUK: max_param = job_info[idx].max_param.luk; break;
		}
		if (max_param > 0)
			return max_param;
	}

	return (class_&MAPID_BASEMASK) == MAPID_SUMMONER ? battle_config.max_summoner_parameter :
		((class_&MAPID_UPPERMASK) == MAPID_KAGEROUOBORO || (class_&MAPID_UPPERMASK) == MAPID_REBELLION) ? battle_config.max_extended_parameter :
		((class_&JOBL_THIRD) ? ((class_&JOBL_UPPER) ? battle_config.max_third_trans_parameter : ((class_&JOBL_BABY) ? battle_config.max_baby_third_parameter : battle_config.max_third_parameter)) : 
		((class_&JOBL_BABY) ? battle_config.max_baby_parameter :
		((class_&JOBL_UPPER) ? battle_config.max_trans_parameter : battle_config.max_parameter)));
}

/**
* Get max ASPD for player based on Class
* @param sd Player
* @return ASPD
*/
short pc_maxaspd(struct map_session_data *sd) {
	nullpo_ret(sd);

	return (( sd->class_&JOBL_THIRD) ? battle_config.max_third_aspd : (
			((sd->class_&MAPID_UPPERMASK) == MAPID_KAGEROUOBORO || (sd->class_&MAPID_UPPERMASK) == MAPID_REBELLION) ? battle_config.max_extended_aspd :
			battle_config.max_aspd ));
}

/**
* Calculates total item-group related bonuses for the given item
* @param sd Player
* @param nameid Item ID
* @return Heal rate
**/
short pc_get_itemgroup_bonus(struct map_session_data* sd, unsigned short nameid) {
	short bonus = 0;
	uint8 i;

	if (!sd->itemgrouphealrate_count)
		return bonus;
	for (i = 0; i < sd->itemgrouphealrate_count; i++) {
		uint16 group_id = sd->itemgrouphealrate[i]->group_id, j;
		struct s_item_group_db *group = NULL;
		if (!group_id || !(group = itemdb_group_exists(group_id)))
			continue;
		
		for (j = 0; j < group->random[0].data_qty; j++) {
			if (group->random[0].data[j].nameid == nameid) {
				bonus += sd->itemgrouphealrate[i]->rate;
				break;
			}
		}
	}
	return bonus;
}

/**
* Calculates total item-group related bonuses for the given item group
* @param sd Player
* @param group_id Item Group ID
* @return Heal rate
**/
short pc_get_itemgroup_bonus_group(struct map_session_data* sd, uint16 group_id) {
	short bonus = 0;
	uint8 i;

	if (!sd->itemgrouphealrate_count)
		return bonus;
	for (i = 0; i < sd->itemgrouphealrate_count; i++) {
		if (sd->itemgrouphealrate[i]->group_id == group_id)
			return sd->itemgrouphealrate[i]->rate;
	}
	return bonus;
}

/**
* Check if player's equip index in same specified position, like for 2-Handed weapon & Heagdear (inc. costume)
* @param eqi Item EQI of enum equip_index
* @param *equip_index Player's equip_index[]
* @param index Known index item in inventory from sd->equip_index[] to compare with specified EQI in *equip_index
* @return True if item in same inventory index, False if doesn't
*/
bool pc_is_same_equip_index(enum equip_index eqi, short *equip_index, short index) {
	if (index < 0 || index >= MAX_INVENTORY)
		return true;
	// Dual weapon checks
	if (eqi == EQI_HAND_R && equip_index[EQI_HAND_L] == index)
		return true;
	// Headgear with Mid & Low location
	if (eqi == EQI_HEAD_MID && equip_index[EQI_HEAD_LOW] == index)
		return true;
	// Headgear with Top & Mid or Low location
	if (eqi == EQI_HEAD_TOP && (equip_index[EQI_HEAD_MID] == index || equip_index[EQI_HEAD_LOW] == index))
		return true;
	// Headgear with Mid & Low location
	if (eqi == EQI_COSTUME_HEAD_MID && equip_index[EQI_COSTUME_HEAD_LOW] == index)
		return true;
	// Headgear with Top & Mid or Low location
	if (eqi == EQI_COSTUME_HEAD_TOP && (equip_index[EQI_COSTUME_HEAD_MID] == index || equip_index[EQI_COSTUME_HEAD_LOW] == index))
		return true;
	return false;
}

/**
 * Generate Unique item ID for player
 * @param sd : Player
 * @return A generated Unique item ID
 */
uint64 pc_generate_unique_id(struct map_session_data *sd) {
	nullpo_ret(sd);
	return ((uint64)sd->status.char_id << 32) | sd->status.uniqueitem_counter++;
}

/**
 * Validating skill from player after logged on
 * @param sd
 **/
void pc_validate_skill(struct map_session_data *sd) {
	if (sd) {
		uint16 i = 0, count = 0;
		struct s_skill tmp_skills[MAX_SKILL] = {{ 0 }};

		memcpy(tmp_skills, sd->status.skill, sizeof(sd->status.skill));
		memset(sd->status.skill, 0, sizeof(sd->status.skill));

		for (i = 0; i < MAX_SKILL; i++) {
			uint16 idx = 0;
			if (tmp_skills[i].id == 0 || tmp_skills[i].lv == 0)
				continue;
			if ((idx = skill_get_index(tmp_skills[i].id))) {
				memcpy(&sd->status.skill[idx], &tmp_skills[i], sizeof(tmp_skills[i]));
				count++;
			}
			else
				ShowWarning("pc_validate_skill: Removing invalid skill '%d' from player (AID=%d CID=%d).\n", tmp_skills[i].id, sd->status.account_id, sd->status.char_id);
		}
	}
}

/**
 * Toggle to remember if the questinfo is displayed yet or not.
 * @param qi_display Display flag
 * @param show If show is true and qi_display is 0, set qi_display to 1 and show the event bubble.
 *             If show is false and qi_display is 1, set qi_display to 0 and hide the event bubble.
 **/
static void pc_show_questinfo_sub(struct map_session_data *sd, bool *qi_display, struct questinfo *qi, bool show) {
	if (show) {
		// Check if need to be displayed
		if ((*qi_display) != 1) {
			(*qi_display) = 1;
			clif_quest_show_event(sd, &qi->nd->bl, qi->icon, qi->color);
		}
	}
	else {
		// Check if need to be hide
		if ((*qi_display) != 0) {
			(*qi_display) = 0;
#if PACKETVER >= 20120410
			clif_quest_show_event(sd, &qi->nd->bl, 9999, 0);
#else
			clif_quest_show_event(sd, &qi->nd->bl, 0, 0);
#endif
		}
	}
}

/**
 * Show available NPC Quest / Event Icon Check [Kisuka]
 * @param sd Player
 **/
void pc_show_questinfo(struct map_session_data *sd) {
#if PACKETVER >= 20090218
	struct questinfo *qi = NULL;
	unsigned short i;
	uint8 j;
	int8 mystate = 0;
	bool failed = false;

	nullpo_retv(sd);

	if (sd->bl.m < 0 || sd->bl.m >= MAX_MAPINDEX)
		return;
	if (!map[sd->bl.m].qi_count || !map[sd->bl.m].qi_data)
		return;

	for(i = 0; i < map[sd->bl.m].qi_count; i++) {
		qi = &map[sd->bl.m].qi_data[i];

		if (!qi)
			continue;

		if (quest_check(sd, qi->quest_id, HAVEQUEST) != -1) { // Check if quest is not started
			pc_show_questinfo_sub(sd, &sd->qi_display[i], qi, false);
			continue;
		}

		// Level range checks
		if (sd->status.base_level < qi->min_level || sd->status.base_level > qi->max_level) {
			pc_show_questinfo_sub(sd, &sd->qi_display[i], qi, false);
			continue;
		}

		// Quest requirements
		if (qi->req_count) {
			failed = false;
			for (j = 0; j < qi->req_count; j++) {
				mystate = quest_check(sd, qi->req[j].quest_id, HAVEQUEST);
				mystate = mystate + (mystate < 1);
				if (mystate != qi->req[j].state) {
					failed = true;
					break;
				}
			}
			if (failed) {
				pc_show_questinfo_sub(sd, &sd->qi_display[i], qi, false);
				continue;
			}
		}

		// Job requirements
		if (qi->jobid_count) {
			failed = true;
			for (j = 0; j < qi->jobid_count; j++) {
				if (pc_mapid2jobid(sd->class_,sd->status.sex) == qi->jobid[j]) {
					pc_show_questinfo_sub(sd, &sd->qi_display[i], qi, true);
					failed = false;
					break;
				}
			}
			if (!failed)
				continue;
			pc_show_questinfo_sub(sd, &sd->qi_display[i], qi, false);
		}
		else {
			pc_show_questinfo_sub(sd, &sd->qi_display[i], qi, true);
		}
	}
#endif
}

/**
 * Reinit the questinfo for player when changing map
 * @param sd Player
 **/
void pc_show_questinfo_reinit(struct map_session_data *sd) {
#if PACKETVER >= 20090218
	nullpo_retv(sd);

	if (sd->qi_display) {
		aFree(sd->qi_display);
		sd->qi_display = NULL;
	}
	sd->qi_count = 0;

	if (sd->bl.m < 0 || sd->bl.m >= MAX_MAPINDEX)
		return;
	if (!map[sd->bl.m].qi_count || !map[sd->bl.m].qi_data)
		return;
	CREATE(sd->qi_display, bool, (sd->qi_count = map[sd->bl.m].qi_count));
#endif
}


/*==========================================
 * pc Init/Terminate
 *------------------------------------------*/
void do_final_pc(void) {
	db_destroy(itemcd_db);
	do_final_pc_groups();

	ers_destroy(pc_sc_display_ers);
	ers_destroy(pc_itemgrouphealrate_ers);
	ers_destroy(num_reg_ers);
	ers_destroy(str_reg_ers);
}

void do_init_pc(void) {

	itemcd_db = idb_alloc(DB_OPT_RELEASE_DATA);

	pc_readdb();
	pc_read_motd(); // Read MOTD [Valaris]

	add_timer_func_list(pc_invincible_timer, "pc_invincible_timer");
	add_timer_func_list(pc_eventtimer, "pc_eventtimer");
	add_timer_func_list(pc_inventory_rental_end, "pc_inventory_rental_end");
	add_timer_func_list(pc_calc_pvprank_timer, "pc_calc_pvprank_timer");
	add_timer_func_list(pc_autosave, "pc_autosave");
	add_timer_func_list(pc_spiritball_timer, "pc_spiritball_timer");
	add_timer_func_list(pc_follow_timer, "pc_follow_timer");
	add_timer_func_list(pc_endautobonus, "pc_endautobonus");
	add_timer_func_list(pc_spiritcharm_timer, "pc_spiritcharm_timer");
	add_timer_func_list(pc_global_expiration_timer, "pc_global_expiration_timer");
	add_timer_func_list(pc_expiration_timer, "pc_expiration_timer");
	add_timer_func_list(pc_autotrade_timer, "pc_autotrade_timer");

	add_timer(gettick() + autosave_interval, pc_autosave, 0, 0);

	// 0=day, 1=night [Yor]
	night_flag = battle_config.night_at_start ? 1 : 0;

	if (battle_config.day_duration > 0 && battle_config.night_duration > 0) {
		int day_duration = battle_config.day_duration;
		int night_duration = battle_config.night_duration;
		// add night/day timer [Yor]
		add_timer_func_list(map_day_timer, "map_day_timer");
		add_timer_func_list(map_night_timer, "map_night_timer");

		day_timer_tid   = add_timer_interval(gettick() + (night_flag ? 0 : day_duration) + night_duration, map_day_timer,   0, 0, day_duration + night_duration);
		night_timer_tid = add_timer_interval(gettick() + day_duration + (night_flag ? night_duration : 0), map_night_timer, 0, 0, day_duration + night_duration);
	}

	do_init_pc_groups();

	pc_sc_display_ers = ers_new(sizeof(struct sc_display_entry), "pc.c:pc_sc_display_ers", ERS_OPT_FLEX_CHUNK);
	pc_itemgrouphealrate_ers = ers_new(sizeof(struct s_pc_itemgrouphealrate), "pc.c:pc_itemgrouphealrate_ers", ERS_OPT_NONE);
	num_reg_ers = ers_new(sizeof(struct script_reg_num), "pc.c:num_reg_ers", ERS_OPT_CLEAN|ERS_OPT_FLEX_CHUNK);
	str_reg_ers = ers_new(sizeof(struct script_reg_str), "pc.c:str_reg_ers", ERS_OPT_CLEAN|ERS_OPT_FLEX_CHUNK);

	ers_chunk_size(pc_sc_display_ers, 150);
	ers_chunk_size(num_reg_ers, 300);
	ers_chunk_size(str_reg_ers, 50);
}<|MERGE_RESOLUTION|>--- conflicted
+++ resolved
@@ -761,11 +761,7 @@
 		if (sd->inventory.u.items_inventory[i].equip) {
 			uint8 j;
 			for (j = 0; j < EQI_MAX; j++)
-<<<<<<< HEAD
-				if (sd->inventory.u.items_inventory[i].equip & equip_pos[j])
-=======
-				if (sd->status.inventory[i].equip & equip_bitmask[j])
->>>>>>> 48a4ee16
+				if (sd->inventory.u.items_inventory[i].equip & equip_bitmask[j])
 					sd->equip_index[j] = i;
 
 			if (sd->inventory.u.items_inventory[i].equip & EQP_HAND_R) {
@@ -9719,11 +9715,7 @@
 		return false;
 	}
 	for(i = 0; i < EQI_MAX; i++) {
-<<<<<<< HEAD
-		if (sd->inventory.u.items_inventory[n].equip & equip_pos[i])
-=======
-		if (sd->status.inventory[n].equip & equip_bitmask[i])
->>>>>>> 48a4ee16
+		if (sd->inventory.u.items_inventory[n].equip & equip_bitmask[i])
 			sd->equip_index[i] = -1;
 	}
 
